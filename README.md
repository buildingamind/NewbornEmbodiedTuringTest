--- conflicted
+++ resolved
@@ -1,4 +1,3 @@
-<<<<<<< HEAD
 <div align="center">
 <img src="https://github.com/buildingamind/NewbornEmbodiedTuringTest/raw/main/docs/assets/images/banner.png" alt="Banner" style />
 
@@ -186,194 +185,4 @@
 * [**Parsing Experiment**](https://buildingamind.github.io/NewbornEmbodiedTuringTest/papers/Parsing.html)
 * [**ViewPoint Experiment**](https://buildingamind.github.io/NewbornEmbodiedTuringTest/papers/ViewInvariant.html)
 
-[🔼 Back to top](#newborn-embodied-turing-test)
-=======
-<div align="center">
-<img src="https://github.com/buildingamind/NewbornEmbodiedTuringTest/raw/main/docs/assets/images/banner.png" alt="Banner" style />
-
-# **Newborn Embodied Turing Test**
-
-Benchmarking Virtual Agents in Controlled-Rearing Conditions
-
-![PyPI - Version](https://img.shields.io/pypi/v/nett-benchmarks)
-![Python Version from PEP 621 TOML](https://img.shields.io/python/required-version-toml?tomlFilePath=https%3A%2F%2Fraw.githubusercontent.com%2Fbuildingamind%2FNewbornEmbodiedTuringTest%2Fmain%2Fpyproject.toml)
-![GitHub License](https://img.shields.io/github/license/buildingamind/NewbornEmbodiedTuringTest)
-![GitHub Issues or Pull Requests](https://img.shields.io/github/issues/buildingamind/NewbornEmbodiedTuringTest)
-
-[Getting Started](#getting-started) •
-[Documentation](https://buildingamind.github.io/NewbornEmbodiedTuringTest/) • 
-[Lab Website](http://buildingamind.com/)
-
-</div>
-
-The Newborn Embodied Turing Test (NETT) is a cutting-edge toolkit designed to simulate virtual agents in controlled-rearing conditions. This innovative platform enables researchers to create, simulate, and analyze virtual agents, facilitating direct comparisons with real chicks as documented by the **[Building a Mind Lab](http://buildingamind.com/)**. Our comprehensive suite includes all necessary components for the simulation and analysis of embodied models, closely replicating laboratory conditions.
-
-Below is a visual representation of our experimental setup, showcasing the infrastructure for the three primary experiments discussed in this documentation.
-
-<div align="center">
-
-<img src="https://github.com/buildingamind/NewbornEmbodiedTuringTest/raw/main/docs/assets/images/digital_twin.jpg" alt="Digital Twin" width="65%" />
-</div>
-
-## How to Use this Repository
-
-The NETT toolkit comprises three key components:
-
-1. **Virtual Environment**: A dynamic environment that serves as the habitat for virtual agents.
-2. **Experimental Simulation Programs**: Tools to initiate and conduct experiments within the virtual world.
-3. **Data Visualization Programs**: Utilities for analyzing and visualizing experiment outcomes.
-
-## Directory Structure
-
-The directory structure of the code is as follows:
-
-```
-├── docs                          # Documentation and guides
-├── examples
-│   ├── notebooks                 # Jupyter Notebooks for examples
-│      └── Getting Started.ipynb  # Introduction and setup notebook
-│   └── run                       # Terminal script example
-├── src/nett
-│   ├── analysis                  # Analysis scripts
-│   ├── body                      # Agent body configurations
-│   ├── brain                     # Neural network models and learning algorithms
-│   ├── environment               # Simulation environments
-│   ├── utils                     # Utility functions
-│   ├── nett.py                   # Main library script
-│   └── __init__.py               # Package initialization
-├── tests                         # Unit tests
-├── mkdocs.yml                    # MkDocs configuration
-├── pyproject.toml                # Project metadata
-└── README.md                     # This README file
-```
-
-## Getting Started
-<!-- sphinx-start -->
-<!-- This comment is here to denote the start of the "Getting Started" page for Sphinx documentation -->
-To begin benchmarking your first embodied agent with NETT, please be aware:
-
-**Important**: The `mlagents==1.0.0` dependency is incompatible with Apple Silicon (M1, M2, etc.) chips. Please utilize an alternate device to execute this codebase.
-
-### Installation
-
-1. **Virtual Environment Setup (Highly Recommended)**
-
-   Create and activate a virtual environment to avoid dependency conflicts.
-   ```bash
-   conda create -y -n nett_env python=3.10.12
-   conda activate nett_env
-   ```
-   See [here](https://uoa-eresearch.github.io/eresearch-cookbook/recipe/2014/11/20/conda "Link for how to set-up a virtual env") for detailed instructions.
-
-2. **Install Prerequistes**
-
-   Install the needed versions of `setuptools` and `pip`:
-   ```bash
-   pip install setuptools==65.5.0 pip==21 wheel==0.38.4
-   ```
-   **NOTE:** This is a result of incompatibilities with the subdependency `gym==0.21`. More information about this issue can be found [here](https://github.com/openai/gym/issues/3176#issuecomment-1560026649)
-
-3. **Toolkit Installation**
-
-   Install the toolkit using `pip`.
-   ```bash
-   pip install nett-benchmarks
-   ```
-
-   **NOTE:**: Installation outside a virtual environment may fail due to conflicting dependencies. Ensure compatibility, especially with `gym==0.21` and `numpy<=1.21.2`.
-
-### Running a NETT
-
-1. **Download or Create the Unity Executable**
-
-   Obtain a pre-made Unity executable from [here](https://origins.luddy.indiana.edu/environments/). The executable is required to run the virtual environment.
-
-2. **Import NETT Components**
-
-   Start by importing the NETT framework components - `Brain`, `Body`, and `Environment`, alongside the main `NETT` class.
-   ```python
-   from nett import Brain, Body, Environment
-   from nett import NETT
-   ```
-
-3. **Component Configuration**:
-
-- **Brain**
-
-   Configure the learning aspects, including the policy network (e.g. "CnnPolicy"), learning algorithm (e.g. "PPO"), the reward function, and the encoder.
-   ```python
-   brain = Brain(policy="CnnPolicy", algorithm="PPO")
-   ```
-   To get a list of all available policies, algorithms, and encoders, run `nett.list_policies()`, `nett.list_algorithms()`, and `nett.list_encoders()` respectively.
-
-- **Body** 
-
-   Set up the agent's physical interface with the environment. It's possible to apply gym.Wrappers for data preprocessing.
-   ```python
-   body = Body(type="basic", dvs=False, wrappers=None)
-   ```
-   Here, we do not pass any wrappers, letting information from the environment reach the brain "as is". Alternative body types (e.g. `two-eyed`, `rag-doll`) are planned in future updates.
-
-- **Environment**
-
-   Create the simulation environment using the path to your Unity executable (see Step 1).
-   ```python
-   environment = Environment(config="identityandview", executable_path="path/to/executable.x86_64")
-   ```
-   To get a list of all available configurations, run `nett.list_configs()`.
-
-4. **Run the Benchmarking**
-
-   Integrate all components into a NETT instance to facilitate experiment execution.
-   ```python
-   benchmarks = NETT(brain=brain, body=body, environment=environment)
-   ```
-   The `NETT` instance has a `.run()` method that initiates the benchmarking process. The method accepts parameters such as the number of brains, training/testing episodes, and the output directory.
-   ```python
-   job_sheet = benchmarks.run(output_dir="path/to/run/output/directory/", num_brains=5, trains_eps=10, test_eps=5)
-   ```
-   The `run` function is asynchronous, returning the list of jobs that may or may not be complete. If you wish to display the Unity environments running, set the `batch_mode` parameter to `False`.
-
-5. **Check Status**:
-
-To see the status of the benchmark processes, use the `.status()` method:
-   ```python
-   benchmarks.status(job_sheet)
-   ```
-
-### Running Standard Analysis
-
-After running the experiments, the pipeline will generate a collection of datafiles in the defined output directory. 
-
-1. **Install R and dependencies**
-
-   To run the analyses performed in previous experiments,this toolkit provides a set of analysis scripts. Prior to running them, you will need R and the packages `tidyverse`, `argparse`, and `scales` installed. To install these packages, run the following command in R:
-   ```R
-   install.packages(c("tidyverse", "argparse", "scales"))
-   ```
-   Alternatively, if you are having difficulty installing R on your system, you can install these using conda.
-   ```bash
-   conda install -y r r-tidyverse r-argparse r-scales
-   ```
-2. **Run the Analysis** 
-
-   To run the analysis, use the `analyze` method of the `NETT` class. This method will generate a set of plots and tables based on the datafiles in the output directory.
-   ```python
-   benchmarks.analyze(run_dir="path/to/run/output/directory/", output_dir="path/to/analysis/output/directory/")
-   ```
-
-<!-- sphinx-end -->
-<!-- This comment is here to denote the end of the "Getting Started" page for Sphinx documentation -->
-
-## Documentation
-For a link to the full documentation, please visit [here](https://buildingamind.github.io/NewbornEmbodiedTuringTest/).
-
-## Experiment Configuration
-
-More information related to details on the experiment can be found on following pages.
-
-* [**Parsing Experiment**](https://buildingamind.github.io/NewbornEmbodiedTuringTest/papers/Parsing.html)
-* [**ViewPoint Experiment**](https://buildingamind.github.io/NewbornEmbodiedTuringTest/papers/ViewInvariant.html)
-
-[🔼 Back to top](#newborn-embodied-turing-test)
->>>>>>> 09c26055
+[🔼 Back to top](#newborn-embodied-turing-test)