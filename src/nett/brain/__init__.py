--- conflicted
+++ resolved
@@ -1,4 +1,3 @@
-<<<<<<< HEAD
 """Initializes the brain module."""
 import ast
 from pathlib import Path
@@ -75,83 +74,4 @@
             encoders_dict[module_name] = encoder_class.name
     return encoders_dict
 
-encoder_dict = get_encoder_dict()
-=======
-"""Initializes the brain module."""
-import ast
-from pathlib import Path
-
-import stable_baselines3
-import sb3_contrib
-from stable_baselines3.common.torch_layers import BaseFeaturesExtractor
-
-from nett.brain import encoders
-
-def list_encoders() -> list[str]:
-    """
-    Returns a list of all available encoders.
-
-    Returns:
-        list[str]: List of encoder names.
-    """
-    encoders_dir = Path.joinpath(Path(__file__).resolve().parent, 'encoders')
-    encoders = [encoder.stem for encoder in list(encoders_dir.iterdir()) if "__" not in str(encoder)]
-    return encoders
-
-encoders_list = list_encoders()
-
-def list_algorithms() -> list[str]:
-    """
-    Returns a list of all available policy algorithms.
-
-    Returns:
-        list[str]: Set of algorithm names.
-    """
-    sb3_policy_algorithms = [algorithm for algorithm in dir(stable_baselines3) if algorithm[0].isupper()]
-    sb3_contrib_policy_algorithms = [algorithm for algorithm in dir(sb3_contrib) if algorithm[0].isupper()]
-    available_policy_algorithms = sb3_policy_algorithms + sb3_contrib_policy_algorithms
-
-    return available_policy_algorithms
-
-algorithms = list_algorithms()
-
-# TODO (v0.4) return all available policy models programmatically
-def list_policies() -> list[str]:
-    """
-    Returns a list of all available policy models.
-
-    Returns:
-        list[str]: Set of policy names.
-    """
-    return ['CnnPolicy', 'MlpPolicy', 'MultiInputPolicy', 'MultiInputLstmPolicy', 'CnnLstmPolicy']
-
-policies = list_policies()
-
-# return encoder string to encoder class mapping
-# TODO (v0.4) optimized way to calculate and pass this dict around
-def get_encoder_dict() -> dict[str, str]:
-    """
-    Returns a dictionary mapping encoder names to encoder class names.
-
-    Returns:
-        dict[str, str]: Dictionary mapping encoder names to encoder class names.
-    """
-    encoders_dict: dict[str, str] = {}
-    encoders_dir = Path.joinpath(Path(__file__).resolve().parent, 'encoders')
-    # iterate through all files in the directory
-    for encoder_path in encoders_dir.iterdir():
-        if encoder_path.suffix == '.py' and "__" not in str(encoder_path):
-            module_name = encoder_path.stem
-            # read the source
-            with open(encoder_path) as f:
-                source = f.read()
-            # parse it
-            module = ast.parse(source)
-            # get the first class definition
-            encoder_class = [node for node in ast.walk(module) if isinstance(node, ast.ClassDef)][0]
-            # add to the dictionary
-            encoders_dict[module_name] = encoder_class.name
-    return encoders_dict
-
-encoder_dict = get_encoder_dict()
->>>>>>> 09c26055
+encoder_dict = get_encoder_dict()