--- conflicted
+++ resolved
@@ -64,14 +64,8 @@
         buffer_size: int = 2048,
         train_encoder: bool = True,
         seed: int = 12,
-<<<<<<< HEAD
-        custom_encoder_args: dict[str, str]= {}
-        seed: int = 12,
-        custom_encoder_args: dict[str, str]= {}
-=======
         custom_encoder_args: dict[str, str]= {},
         custom_policy_arch: Optional[list[int|dict[str,list[int]]]] = None
->>>>>>> ad00f4f9
     ) -> None:
         """Constructor method
         """
@@ -234,9 +228,6 @@
         paths: dict[str, Path],
         save_checkpoints: bool,
         checkpoint_freq: int):
-        paths: dict[str, Path],
-        save_checkpoints: bool,
-        checkpoint_freq: int):
         """
         Train the brain.
 
@@ -266,12 +257,7 @@
         policy_kwargs = {
             "features_extractor_class": self.encoder,
             "features_extractor_kwargs": {
-<<<<<<< HEAD
-                "features_dim": inspect.signature(self.encoder).parameters["features_dim"].default,
-                
-=======
                 "features_dim": self.embedding_dim or inspect.signature(self.encoder).parameters["features_dim"].default,
->>>>>>> ad00f4f9
             }
         } if self.encoder is not None else {}
 
