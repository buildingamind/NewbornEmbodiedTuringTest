--- conflicted
+++ resolved
@@ -1,9 +1,6 @@
 """Module for the Brain class."""
 
-<<<<<<< HEAD
 import importlib
-=======
->>>>>>> 490dc2cf
 import os
 from typing import Any, Optional
 from pathlib import Path
@@ -27,11 +24,7 @@
 from stable_baselines3.common import results_plotter
 from nett.brain import algorithms, policies, encoder_dict
 from nett.brain import encoders
-<<<<<<< HEAD
 from nett.utils.callbacks import HParamCallback, multiBarCallback, MemoryCallback
-=======
-from nett.utils.callbacks import HParamCallback, multiBarCallback
->>>>>>> 490dc2cf
 from gym.wrappers.monitoring.video_recorder import VideoRecorder
 
 # TODO (v0.3): Extend with support for custom policy models
@@ -72,6 +65,8 @@
         train_encoder: bool = False,
         seed: int = 12,
         custom_encoder_args: dict[str, str]= {}
+        seed: int = 12,
+        custom_encoder_args: dict[str, str]= {}
     ) -> None:
         """Constructor method
         """
@@ -91,7 +86,6 @@
         self.buffer_size = buffer_size
         self.seed = seed
         self.custom_encoder_args = custom_encoder_args
-<<<<<<< HEAD
 
     def estimate_train(
         self,
@@ -221,8 +215,6 @@
             self.logger.error(str(ex), exc_info=1)
         
         self.logger.info("Memory Estimate Complete")
-=======
->>>>>>> 490dc2cf
 
     def train(
         self,
@@ -234,6 +226,9 @@
         paths: dict[str, Path],
         save_checkpoints: bool,
         checkpoint_freq: int):
+        paths: dict[str, Path],
+        save_checkpoints: bool,
+        checkpoint_freq: int):
         """
         Train the brain.
 
@@ -256,42 +251,23 @@
 
         # initialize environment
         log_path = paths["env_logs"]
-<<<<<<< HEAD
-        # env = Monitor(env, str(log_path))
-        
+
         envs = make_vec_env(env_id=lambda: env, n_envs=1, seed=self.seed, monitor_dir=str(log_path))
-        
-=======
-
-        envs = make_vec_env(env_id=lambda: env, n_envs=1, seed=self.seed, monitor_dir=str(log_path))
-
->>>>>>> 490dc2cf
+
         # build model
         policy_kwargs = {
             "features_extractor_class": self.encoder,
             "features_extractor_kwargs": {
-<<<<<<< HEAD
                 "features_dim": inspect.signature(self.encoder).parameters["features_dim"].default,
                 
             }
         } if self.encoder else {}
-        
-        if len(self.custom_encoder_args) >0:
-=======
-                "features_dim": self.embedding_dim,
-            }
-        } if self.encoder else {}
 
         if len(self.custom_encoder_args) > 0:
->>>>>>> 490dc2cf
             policy_kwargs["features_extractor_kwargs"].update(self.custom_encoder_args)
             
         self.logger.info(f'Training with {self.algorithm.__name__}')
         try:
-<<<<<<< HEAD
-            
-=======
->>>>>>> 490dc2cf
             self.model = self.algorithm(
                 self.policy,
                 envs,
@@ -302,16 +278,9 @@
                 device=torch.device(device_type, device))
             
         except Exception as e:
-<<<<<<< HEAD
-            self.logger.error(f"Failed to initialize model with error: {str(e)}", exc_info=1)
-            raise e
-        
-        self.logger.info(f"Model initialized with {self.policy} policy and {self.encoder} encoder")
-=======
             self.logger.exception(f"Failed to initialize model with error: {str(e)}")
             raise e
 
->>>>>>> 490dc2cf
         # setup tensorboard logger and attach to model
         tb_logger = configure(str(paths["logs"]), ["stdout", "csv", "tensorboard"])
         self.model.set_logger(tb_logger)
@@ -323,11 +292,7 @@
             self.logger.info(f"Encoder training is set to {str(self.train_encoder).upper()}")
 
         # initialize callbacks
-<<<<<<< HEAD
         callback_list = self._initialize_callbacks(paths, save_checkpoints, checkpoint_freq, index=index, device=device)
-=======
-        callback_list = self._initialize_callbacks(paths, index, save_checkpoints, checkpoint_freq)
->>>>>>> 490dc2cf
 
         # train
         self.logger.info(f"Total number of training steps: {iterations}")
@@ -339,6 +304,11 @@
         self.logger.info("Training Complete")
 
         # save
+        ## create save directory
+        paths["model"].mkdir(parents=True, exist_ok=True)
+        self.save_encoder_policy_network(paths["model"])
+        print("Save feature extractor")
+        
         ## create save directory
         paths["model"].mkdir(parents=True, exist_ok=True)
         self.save_encoder_policy_network(paths["model"])
@@ -355,6 +325,7 @@
                           plots_dir=paths["plots"],
                           name="reward_graph")
         
+        
 
     def test(
         self,
@@ -364,11 +335,7 @@
         rec_path: str,
         device_type: str,
         device: int,
-<<<<<<< HEAD
         index: int): # pylint: disable=unused-argument
-=======
-        index: int):
->>>>>>> 490dc2cf
         """
         Test the brain.
 
@@ -382,11 +349,7 @@
             index (int): The index of the model to test, needed for tracking bar.
         """
         # load previously trained model from save_dir, if it exists
-<<<<<<< HEAD
-        self.model = self.load(model_path, device_type, device)
-=======
         self.model: OnPolicyAlgorithm | OffPolicyAlgorithm = self.algorithm.load(model_path, device=torch.device(device_type, device))
->>>>>>> 490dc2cf
 
         # validate environment
         env = self._validate_env(env)
@@ -398,35 +361,19 @@
         self.logger.info(f'Testing with {self.algorithm.__name__}')
 
         ## record - test video
-<<<<<<< HEAD
-        print(rec_path)
-        try:
-            vr = VideoRecorder(env=env,
-=======
         try:
             vr = VideoRecorder(env=envs,
->>>>>>> 490dc2cf
             path="{}/agent_{}.mp4".format(rec_path, \
                 str(index)), enabled=True)
-            
             
             # for when algorithm is RecurrentPPO
             if issubclass(self.algorithm, RecurrentPPO):
                 self.logger.info(f"Total number of episodes: {iterations}")
-<<<<<<< HEAD
                 #iterations = 20*50 # 20 episodes of 50 conditions  each
                 t = tqdm(total=iterations, desc=f"Condition {index}", position=index)
                 for _ in range(iterations):
                     obs = envs.reset() #TODO: try to use envs. This will return a list of obs, rather than a single obs #see https://stable-baselines3.readthedocs.io/en/master/guide/vec_envs.html for details on conversion
                     # cell and hidden state of the LSTM 
-=======
-                num_envs = 1
-                #iterations = 20*50 # 20 episodes of 50 conditions  each
-                t = tqdm(total=iterations, desc=f"Condition {index}", position=index)
-                for _ in range(iterations):
-                    obs = env.reset()
-                    # cell and hidden state of the LSTM
->>>>>>> 490dc2cf
                     done, lstm_states = False, None
                     # episode start signals are used to reset the lstm states
                     episode_starts = np.ones((num_envs,), dtype=bool)
@@ -437,20 +384,11 @@
                             state=lstm_states,
                             episode_start=episode_starts,
                             deterministic=True)
-<<<<<<< HEAD
                         obs, _, done, _ = envs.step(action) # obs, rewards, done, info #TODO: try to use envs. This will return a list for each of obs, rewards, done, info rather than single values. Ex: done = [False, False, False, False, False] and not False
                         t.update(1)
                         episode_starts = done
                         episode_length += 1
                         envs.render(mode="rgb_array") #TODO: try to use envs. This will return a list of obs, rewards, done, info rather than single values
-=======
-                        obs, _, done, _ = env.step(action) # obs, rewards, done, info
-                        t.update(1)
-                        # t.refresh()
-                        episode_starts = done
-                        episode_length += 1
-                        env.render(mode="rgb_array")
->>>>>>> 490dc2cf
                         vr.capture_frame()    
 
                 vr.close()
@@ -458,41 +396,25 @@
 
             # for all other algorithms
             else:
-                #iterations = 50*20*200 # 50 conditions of 20 steps each
+            #iterations = 50*20*200 # 50 conditions of 20 steps each
                 self.logger.info(f"Total number of testing steps: {iterations}")
                 obs = envs.reset()
                 t = tqdm(total=iterations, desc=f"Condition {index}", position=index)
                 for _ in range(iterations):
                     action, _ = self.model.predict(obs, deterministic=True) # action, states
-<<<<<<< HEAD
                     obs, _, done, _ = envs.step(action) # obs, reward, done, info #TODO: try to use envs. This will return a list of obs, rewards, done, info rather than single values
                     t.update(1)
                     if done:
                         envs.reset()
                     envs.render(mode="rgb_array")
-
-                    # vr.capture_frame()    
-
-                # vr.close()
-                # vr.enabled = False
-        except Exception as ex:
-            print(str(ex))
-=======
-                    obs, _, done, _ = envs.step(action) # obs, reward, done, info
-                    t.update(1)
-                    # t.refresh()
-                    if done:
-                        env.reset()
-                    env.render(mode="rgb_array")
                     vr.capture_frame()    
-
-                vr.close()
-                vr.enabled = False
         except Exception as e:
             self.logger.exception(f"Failed to test model with error: {str(e)}")
             raise e
->>>>>>> 490dc2cf
-            
+        finally:
+            vr.close()
+            vr.enabled = False
+        
         t.close()
 
     def save(self, path: str) -> None:
@@ -505,7 +427,6 @@
         self.model.save(path)
         
     def save_encoder_policy_network(self, path: Path):
-<<<<<<< HEAD
         """
         Saves the policy and feature extractor of the agent's model.
 
@@ -529,40 +450,6 @@
         
         self.logger.info(f"Saved feature_extractor: {save_path}")
         return
-
-    def load(self, model_path: str | Path, device_type: str, 
-        device: int,) -> OnPolicyAlgorithm | OffPolicyAlgorithm:
-=======
->>>>>>> 490dc2cf
-        """
-        Saves the policy and feature extractor of the agent's model.
-
-        This method saves the policy and feature extractor of the agent's model
-        to the specified paths. It first checks if the model is loaded, and if not,
-        it prints an error message and returns. Otherwise, it saves the policy as
-        a pickle file and the feature extractor as a PyTorch state dictionary.
-
-        Returns:
-<<<<<<< HEAD
-            OnPolicyAlgorithm | OffPolicyAlgorithm: The loaded model.
-        """
-        return self.algorithm.load(model_path, device = torch.device(device_type, device))
-=======
-            None
-        """        
-        ## save policy
-        policy = self.model.policy
-        path.mkdir(parents=True, exist_ok=True)
-        policy.save(os.path.join(path, "policy.pkl"))
-        
-        ## save encoder
-        encoder = self.model.policy.features_extractor.state_dict()
-        save_path = os.path.join(path, "feature_extractor.pth")
-        torch.save(encoder, save_path)
-        
-        self.logger.info(f"Saved feature_extractor: {save_path}")
-        return
->>>>>>> 490dc2cf
 
     def plot_results(self,
         iterations: int,
@@ -610,11 +497,6 @@
 
         if encoder and not hasattr(self, 'train_encoder'):
             raise ValueError("encoder passed without setting train_encoder, should be one of: [True, False]")
-<<<<<<< HEAD
-
-        
-=======
->>>>>>> 490dc2cf
         return encoder
 
     def _validate_algorithm(self, algorithm: str | OnPolicyAlgorithm | OffPolicyAlgorithm) -> OnPolicyAlgorithm | OffPolicyAlgorithm:
@@ -733,11 +615,7 @@
             OnPolicyAlgorithm | OffPolicyAlgorithm: The model with the encoder set as evaluation mode.
         """
         model.policy.features_extractor.eval()
-<<<<<<< HEAD
-        
-=======
-
->>>>>>> 490dc2cf
+
         for param in model.policy.features_extractor.parameters():
             param.requires_grad = False
         return model
@@ -750,11 +628,7 @@
         attrs = {k: v for k, v in vars(self).items() if k != 'logger'}
         return f"{self.__class__.__name__}({attrs!r})"
 
-<<<<<<< HEAD
     def _initialize_callbacks(self, paths: dict[str, Path], save_checkpoints: bool, checkpoint_freq: int, index: Optional[int] = None, estimate_memory: bool = False, device: int = 0) -> CallbackList:
-=======
-    def _initialize_callbacks(self, paths: dict[str, Path], index: int, save_checkpoints: bool, checkpoint_freq: int) -> CallbackList:
->>>>>>> 490dc2cf
         """
         Initialize the callbacks for training.
 
@@ -767,7 +641,6 @@
         Returns:
             CallbackList: The list of callbacks for training.
         """
-<<<<<<< HEAD
         self.logger.info("Initializing Callbacks")
         hparam_callback = HParamCallback() # TODO: Are we using the tensorboard that this creates? See https://www.tensorflow.org/tensorboard Appears to be responsible for logs/events.out.. files
 
@@ -786,19 +659,4 @@
                 save_replay_buffer=True,
                 save_vecnormalize=True))
 
-        return CallbackList(callback_list)
-=======
-        hparam_callback = HParamCallback() # TODO: Are we using the tensorboard that this creates? See https://www.tensorflow.org/tensorboard Appears to be responsible for logs/events.out.. files
-        # creates the parallel progress bars
-        bar_callback = multiBarCallback(index)
-
-        if save_checkpoints:
-            checkpoint_callback = CheckpointCallback(
-                save_freq=checkpoint_freq, # defaults to 30_000 steps
-                save_path=paths["checkpoints"],
-                save_replay_buffer=True,
-                save_vecnormalize=True)
-            return CallbackList([hparam_callback, checkpoint_callback, bar_callback])
-        else:
-            return CallbackList([hparam_callback, bar_callback])
->>>>>>> 490dc2cf
+        return CallbackList(callback_list)