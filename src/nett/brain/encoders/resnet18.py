<<<<<<< HEAD
"""
This module defines the Resnet18CNN class, which is a custom feature extractor
based on the ResNet-18 architecture. It is used for encoding observations in
the Newborn Embodied Turing Test project.

The Resnet18CNN class inherits from the BaseFeaturesExtractor class provided
by the stable_baselines3 library. It takes an observation space and the desired
number of features as input and extracts features using the ResNet-18 model.

The ResNet-18 architecture consists of several residual blocks, each containing
two convolutional layers and a skip connection. The final features are obtained
by applying a linear layer to the output of the last residual block.

The ResBlock class and the ResNet_18 class are helper classes used by the
Resnet18CNN class to define the residual blocks and the overall ResNet-18
architecture, respectively.

Example usage:

    observation_space = gym.spaces.Box(low=0, high=255, shape=(3, 84, 84), dtype=np.uint8)
    features_dim = 256
    encoder = Resnet18CNN(observation_space, features_dim)
    features = encoder(observation)

"""

#!/usr/bin/env python3

# import pdb
import gym

import torch as th
from torch import nn

from stable_baselines3.common.torch_layers import BaseFeaturesExtractor
import logging

logger = logging.getLogger(__name__)

class Resnet18CNN(BaseFeaturesExtractor):
    """
    Custom feature extractor based on the ResNet-18 architecture.

    Args:
        observation_space (gym.Space): The observation space of the environment.
        features_dim (int): Number of features to be extracted.
    """

    def __init__(self, observation_space: gym.spaces.Box, features_dim: int = 256) -> None:
        super(Resnet18CNN, self).__init__(observation_space, features_dim)
        # We assume CxHxW images (channels first)
        # Re-ordering will be done by pre-preprocessing or wrapper
        ## pretrain set false;
        #self.cnn = torchvision.models.resnet18(weights=torchvision.models.ResNet18_Weights.DEFAULT)
        n_input_channels = observation_space.shape[0]
        logger.info("Resnet18CNN Encoder: ")
        self.cnn = ResNet_18(n_input_channels, features_dim)
        with th.no_grad():
            n_flatten = self.cnn(
                th.as_tensor(observation_space.sample()[None]).float()
            ).shape[1]

        self.linear = nn.Sequential(nn.Linear(n_flatten, features_dim), nn.ReLU())

    def forward(self, observations: th.Tensor) -> th.Tensor:
        """
        Forward pass of the feature extractor.

        Args:
            observations (torch.Tensor): The input observations.

        Returns:
            torch.Tensor: The extracted features.
        """
        # Cut off image
        # reshape to from vector to W*H
        # gray to color transform
        # application of ResNet
        # Concat features to the rest of observation vector
        # return
        return self.linear(self.cnn(observations))

## reference - online
class ResBlock(nn.Module):
    """
    Residual block used in the ResNet-18 architecture.

    Args:
        in_channels (int): Number of input channels.
        out_channels (int): Number of output channels.
        identity_downsample (nn.Sequential): Downsample layer for the identity.
        stride (int): Stride of the convolutional layers.
    """

    def __init__(self, in_channels, out_channels, identity_downsample=None, stride=1) -> None:
        super(ResBlock, self).__init__()
        self.conv1 = nn.Conv2d(in_channels, out_channels, kernel_size=3, stride=stride, padding=1)
        self.bn1 = nn.BatchNorm2d(out_channels)
        self.conv2 = nn.Conv2d(out_channels, out_channels, kernel_size=3, stride=1, padding=1)
        self.bn2 = nn.BatchNorm2d(out_channels)
        self.relu = nn.ReLU()
        self.identity_downsample = identity_downsample

    def forward(self, x: th.Tensor) -> th.Tensor:
        """
        Forward pass of the residual block.

        Args:
            x (torch.Tensor): The input tensor.

        Returns:
            torch.Tensor: The output tensor.
        """
        identity = x
        x = self.conv1(x)
        x = self.bn1(x)
        x = self.relu(x)
        x = self.conv2(x)
        x = self.bn2(x)
        if self.identity_downsample is not None:
            identity = self.identity_downsample(identity)
        x += identity
        x = self.relu(x)
        return x

class ResNet_18(nn.Module):
    """
    ResNet-18 architecture used in the Resnet18CNN class.

    Args:
        image_channels (int): Number of input channels.
        num_classes (int): Number of output classes.
    """

    def __init__(self, image_channels, num_classes) -> None:
        super(ResNet_18, self).__init__()
        self.in_channels = 64
        self.conv1 = nn.Conv2d(image_channels, 64, kernel_size=7, stride=2, padding=3)
        self.bn1 = nn.BatchNorm2d(64)
        self.relu = nn.ReLU()
        self.maxpool = nn.MaxPool2d(kernel_size=3, stride=2, padding=1)

        #resnet layers
        self.layer1 = self.__make_layer(64, 64, stride=1)
        self.layer2 = self.__make_layer(64, 128, stride=2)
        self.layer3 = self.__make_layer(128, 256, stride=2)
        self.layer4 = self.__make_layer(256, 512, stride=2)

        self.avgpool = nn.AdaptiveAvgPool2d((1, 1))
        self.fc = nn.Linear(512, num_classes)

    def __make_layer(self, in_channels, out_channels, stride) -> nn.Sequential:
        """
        Helper function to create a residual layer.

        Args:
            in_channels (int): Number of input channels.
            out_channels (int): Number of output channels.
            stride (int): Stride of the convolutional layers.

        Returns:
            nn.Sequential: The residual layer.
        """
        identity_downsample = None
        if stride != 1:
            identity_downsample = self.identity_downsample(in_channels, out_channels)

        return nn.Sequential(
            ResBlock(in_channels, out_channels, identity_downsample=identity_downsample, stride=stride),
            ResBlock(out_channels, out_channels)
        )

    def forward(self, x: th.Tensor) -> th.Tensor:
        """
        Forward pass of the ResNet-18 architecture.

        Args:
            x (torch.Tensor): The input tensor.

        Returns:
            torch.Tensor: The output tensor.
        """
        x = self.conv1(x)
        x = self.bn1(x)
        x = self.relu(x)
        x = self.maxpool(x)

        x = self.layer1(x)
        x = self.layer2(x)
        x = self.layer3(x)
        x = self.layer4(x)

        x = self.avgpool(x)
        x = x.view(x.shape[0], -1)
        x = self.fc(x)
        return x

    def identity_downsample(self, in_channels, out_channels) -> nn.Sequential:
        """
        Helper function to create an identity downsample layer.

        Args:
            in_channels (int): Number of input channels.
            out_channels (int): Number of output channels.

        Returns:
            nn.Sequential: The identity downsample layer.
        """
        return nn.Sequential(
            nn.Conv2d(in_channels, out_channels, kernel_size=3, stride=2, padding=1),
            nn.BatchNorm2d(out_channels)
        )
=======
"""
This module defines the Resnet18CNN class, which is a custom feature extractor
based on the ResNet-18 architecture. It is used for encoding observations in
the Newborn Embodied Turing Test project.

The Resnet18CNN class inherits from the BaseFeaturesExtractor class provided
by the stable_baselines3 library. It takes an observation space and the desired
number of features as input and extracts features using the ResNet-18 model.

The ResNet-18 architecture consists of several residual blocks, each containing
two convolutional layers and a skip connection. The final features are obtained
by applying a linear layer to the output of the last residual block.

The ResBlock class and the ResNet_18 class are helper classes used by the
Resnet18CNN class to define the residual blocks and the overall ResNet-18
architecture, respectively.

Example usage:

    observation_space = gym.spaces.Box(low=0, high=255, shape=(3, 84, 84), dtype=np.uint8)
    features_dim = 256
    encoder = Resnet18CNN(observation_space, features_dim)
    features = encoder(observation)

"""

#!/usr/bin/env python3

# import pdb
import gym

import torch as th
from torch import nn

from stable_baselines3.common.torch_layers import BaseFeaturesExtractor
import logging

logger = logging.getLogger(__name__)

class Resnet18CNN(BaseFeaturesExtractor):
    """
    Custom feature extractor based on the ResNet-18 architecture.

    Args:
        observation_space (gym.Space): The observation space of the environment.
        features_dim (int): Number of features to be extracted.
    """

    def __init__(self, observation_space: gym.spaces.Box, features_dim: int = 256) -> None:
        super(Resnet18CNN, self).__init__(observation_space, features_dim)
        # We assume CxHxW images (channels first)
        # Re-ordering will be done by pre-preprocessing or wrapper
        ## pretrain set false;
        #self.cnn = torchvision.models.resnet18(weights=torchvision.models.ResNet18_Weights.DEFAULT)
        n_input_channels = observation_space.shape[0]
        logger.info("Resnet18CNN Encoder: ")
        self.cnn = ResNet_18(n_input_channels, features_dim)
        with th.no_grad():
            n_flatten = self.cnn(
                th.as_tensor(observation_space.sample()[None]).float()
            ).shape[1]

        self.linear = nn.Sequential(nn.Linear(n_flatten, features_dim), nn.ReLU())

    def forward(self, observations: th.Tensor) -> th.Tensor:
        """
        Forward pass of the feature extractor.

        Args:
            observations (torch.Tensor): The input observations.

        Returns:
            torch.Tensor: The extracted features.
        """
        # Cut off image
        # reshape to from vector to W*H
        # gray to color transform
        # application of ResNet
        # Concat features to the rest of observation vector
        # return
        return self.linear(self.cnn(observations))

## reference - online
class ResBlock(nn.Module):
    """
    Residual block used in the ResNet-18 architecture.

    Args:
        in_channels (int): Number of input channels.
        out_channels (int): Number of output channels.
        identity_downsample (nn.Sequential): Downsample layer for the identity.
        stride (int): Stride of the convolutional layers.
    """

    def __init__(self, in_channels, out_channels, identity_downsample=None, stride=1) -> None:
        super(ResBlock, self).__init__()
        self.conv1 = nn.Conv2d(in_channels, out_channels, kernel_size=3, stride=stride, padding=1)
        self.bn1 = nn.BatchNorm2d(out_channels)
        self.conv2 = nn.Conv2d(out_channels, out_channels, kernel_size=3, stride=1, padding=1)
        self.bn2 = nn.BatchNorm2d(out_channels)
        self.relu = nn.ReLU()
        self.identity_downsample = identity_downsample

    def forward(self, x: th.Tensor) -> th.Tensor:
        """
        Forward pass of the residual block.

        Args:
            x (torch.Tensor): The input tensor.

        Returns:
            torch.Tensor: The output tensor.
        """
        identity = x
        x = self.conv1(x)
        x = self.bn1(x)
        x = self.relu(x)
        x = self.conv2(x)
        x = self.bn2(x)
        if self.identity_downsample is not None:
            identity = self.identity_downsample(identity)
        x += identity
        x = self.relu(x)
        return x

class ResNet_18(nn.Module):
    """
    ResNet-18 architecture used in the Resnet18CNN class.

    Args:
        image_channels (int): Number of input channels.
        num_classes (int): Number of output classes.
    """

    def __init__(self, image_channels, num_classes) -> None:
        super(ResNet_18, self).__init__()
        self.in_channels = 64
        self.conv1 = nn.Conv2d(image_channels, 64, kernel_size=7, stride=2, padding=3)
        self.bn1 = nn.BatchNorm2d(64)
        self.relu = nn.ReLU()
        self.maxpool = nn.MaxPool2d(kernel_size=3, stride=2, padding=1)

        #resnet layers
        self.layer1 = self.__make_layer(64, 64, stride=1)
        self.layer2 = self.__make_layer(64, 128, stride=2)
        self.layer3 = self.__make_layer(128, 256, stride=2)
        self.layer4 = self.__make_layer(256, 512, stride=2)

        self.avgpool = nn.AdaptiveAvgPool2d((1, 1))
        self.fc = nn.Linear(512, num_classes)

    def __make_layer(self, in_channels, out_channels, stride) -> nn.Sequential:
        """
        Helper function to create a residual layer.

        Args:
            in_channels (int): Number of input channels.
            out_channels (int): Number of output channels.
            stride (int): Stride of the convolutional layers.

        Returns:
            nn.Sequential: The residual layer.
        """
        identity_downsample = None
        if stride != 1:
            identity_downsample = self.identity_downsample(in_channels, out_channels)

        return nn.Sequential(
            ResBlock(in_channels, out_channels, identity_downsample=identity_downsample, stride=stride),
            ResBlock(out_channels, out_channels)
        )

    def forward(self, x: th.Tensor) -> th.Tensor:
        """
        Forward pass of the ResNet-18 architecture.

        Args:
            x (torch.Tensor): The input tensor.

        Returns:
            torch.Tensor: The output tensor.
        """
        x = self.conv1(x)
        x = self.bn1(x)
        x = self.relu(x)
        x = self.maxpool(x)

        x = self.layer1(x)
        x = self.layer2(x)
        x = self.layer3(x)
        x = self.layer4(x)

        x = self.avgpool(x)
        x = x.view(x.shape[0], -1)
        x = self.fc(x)
        return x

    def identity_downsample(self, in_channels, out_channels) -> nn.Sequential:
        """
        Helper function to create an identity downsample layer.

        Args:
            in_channels (int): Number of input channels.
            out_channels (int): Number of output channels.

        Returns:
            nn.Sequential: The identity downsample layer.
        """
        return nn.Sequential(
            nn.Conv2d(in_channels, out_channels, kernel_size=3, stride=2, padding=1),
            nn.BatchNorm2d(out_channels)
        )
>>>>>>> 09c26055
<|MERGE_RESOLUTION|>--- conflicted
+++ resolved
@@ -1,4 +1,3 @@
-<<<<<<< HEAD
 """
 This module defines the Resnet18CNN class, which is a custom feature extractor
 based on the ResNet-18 architecture. It is used for encoding observations in
@@ -210,218 +209,4 @@
         return nn.Sequential(
             nn.Conv2d(in_channels, out_channels, kernel_size=3, stride=2, padding=1),
             nn.BatchNorm2d(out_channels)
-        )
-=======
-"""
-This module defines the Resnet18CNN class, which is a custom feature extractor
-based on the ResNet-18 architecture. It is used for encoding observations in
-the Newborn Embodied Turing Test project.
-
-The Resnet18CNN class inherits from the BaseFeaturesExtractor class provided
-by the stable_baselines3 library. It takes an observation space and the desired
-number of features as input and extracts features using the ResNet-18 model.
-
-The ResNet-18 architecture consists of several residual blocks, each containing
-two convolutional layers and a skip connection. The final features are obtained
-by applying a linear layer to the output of the last residual block.
-
-The ResBlock class and the ResNet_18 class are helper classes used by the
-Resnet18CNN class to define the residual blocks and the overall ResNet-18
-architecture, respectively.
-
-Example usage:
-
-    observation_space = gym.spaces.Box(low=0, high=255, shape=(3, 84, 84), dtype=np.uint8)
-    features_dim = 256
-    encoder = Resnet18CNN(observation_space, features_dim)
-    features = encoder(observation)
-
-"""
-
-#!/usr/bin/env python3
-
-# import pdb
-import gym
-
-import torch as th
-from torch import nn
-
-from stable_baselines3.common.torch_layers import BaseFeaturesExtractor
-import logging
-
-logger = logging.getLogger(__name__)
-
-class Resnet18CNN(BaseFeaturesExtractor):
-    """
-    Custom feature extractor based on the ResNet-18 architecture.
-
-    Args:
-        observation_space (gym.Space): The observation space of the environment.
-        features_dim (int): Number of features to be extracted.
-    """
-
-    def __init__(self, observation_space: gym.spaces.Box, features_dim: int = 256) -> None:
-        super(Resnet18CNN, self).__init__(observation_space, features_dim)
-        # We assume CxHxW images (channels first)
-        # Re-ordering will be done by pre-preprocessing or wrapper
-        ## pretrain set false;
-        #self.cnn = torchvision.models.resnet18(weights=torchvision.models.ResNet18_Weights.DEFAULT)
-        n_input_channels = observation_space.shape[0]
-        logger.info("Resnet18CNN Encoder: ")
-        self.cnn = ResNet_18(n_input_channels, features_dim)
-        with th.no_grad():
-            n_flatten = self.cnn(
-                th.as_tensor(observation_space.sample()[None]).float()
-            ).shape[1]
-
-        self.linear = nn.Sequential(nn.Linear(n_flatten, features_dim), nn.ReLU())
-
-    def forward(self, observations: th.Tensor) -> th.Tensor:
-        """
-        Forward pass of the feature extractor.
-
-        Args:
-            observations (torch.Tensor): The input observations.
-
-        Returns:
-            torch.Tensor: The extracted features.
-        """
-        # Cut off image
-        # reshape to from vector to W*H
-        # gray to color transform
-        # application of ResNet
-        # Concat features to the rest of observation vector
-        # return
-        return self.linear(self.cnn(observations))
-
-## reference - online
-class ResBlock(nn.Module):
-    """
-    Residual block used in the ResNet-18 architecture.
-
-    Args:
-        in_channels (int): Number of input channels.
-        out_channels (int): Number of output channels.
-        identity_downsample (nn.Sequential): Downsample layer for the identity.
-        stride (int): Stride of the convolutional layers.
-    """
-
-    def __init__(self, in_channels, out_channels, identity_downsample=None, stride=1) -> None:
-        super(ResBlock, self).__init__()
-        self.conv1 = nn.Conv2d(in_channels, out_channels, kernel_size=3, stride=stride, padding=1)
-        self.bn1 = nn.BatchNorm2d(out_channels)
-        self.conv2 = nn.Conv2d(out_channels, out_channels, kernel_size=3, stride=1, padding=1)
-        self.bn2 = nn.BatchNorm2d(out_channels)
-        self.relu = nn.ReLU()
-        self.identity_downsample = identity_downsample
-
-    def forward(self, x: th.Tensor) -> th.Tensor:
-        """
-        Forward pass of the residual block.
-
-        Args:
-            x (torch.Tensor): The input tensor.
-
-        Returns:
-            torch.Tensor: The output tensor.
-        """
-        identity = x
-        x = self.conv1(x)
-        x = self.bn1(x)
-        x = self.relu(x)
-        x = self.conv2(x)
-        x = self.bn2(x)
-        if self.identity_downsample is not None:
-            identity = self.identity_downsample(identity)
-        x += identity
-        x = self.relu(x)
-        return x
-
-class ResNet_18(nn.Module):
-    """
-    ResNet-18 architecture used in the Resnet18CNN class.
-
-    Args:
-        image_channels (int): Number of input channels.
-        num_classes (int): Number of output classes.
-    """
-
-    def __init__(self, image_channels, num_classes) -> None:
-        super(ResNet_18, self).__init__()
-        self.in_channels = 64
-        self.conv1 = nn.Conv2d(image_channels, 64, kernel_size=7, stride=2, padding=3)
-        self.bn1 = nn.BatchNorm2d(64)
-        self.relu = nn.ReLU()
-        self.maxpool = nn.MaxPool2d(kernel_size=3, stride=2, padding=1)
-
-        #resnet layers
-        self.layer1 = self.__make_layer(64, 64, stride=1)
-        self.layer2 = self.__make_layer(64, 128, stride=2)
-        self.layer3 = self.__make_layer(128, 256, stride=2)
-        self.layer4 = self.__make_layer(256, 512, stride=2)
-
-        self.avgpool = nn.AdaptiveAvgPool2d((1, 1))
-        self.fc = nn.Linear(512, num_classes)
-
-    def __make_layer(self, in_channels, out_channels, stride) -> nn.Sequential:
-        """
-        Helper function to create a residual layer.
-
-        Args:
-            in_channels (int): Number of input channels.
-            out_channels (int): Number of output channels.
-            stride (int): Stride of the convolutional layers.
-
-        Returns:
-            nn.Sequential: The residual layer.
-        """
-        identity_downsample = None
-        if stride != 1:
-            identity_downsample = self.identity_downsample(in_channels, out_channels)
-
-        return nn.Sequential(
-            ResBlock(in_channels, out_channels, identity_downsample=identity_downsample, stride=stride),
-            ResBlock(out_channels, out_channels)
-        )
-
-    def forward(self, x: th.Tensor) -> th.Tensor:
-        """
-        Forward pass of the ResNet-18 architecture.
-
-        Args:
-            x (torch.Tensor): The input tensor.
-
-        Returns:
-            torch.Tensor: The output tensor.
-        """
-        x = self.conv1(x)
-        x = self.bn1(x)
-        x = self.relu(x)
-        x = self.maxpool(x)
-
-        x = self.layer1(x)
-        x = self.layer2(x)
-        x = self.layer3(x)
-        x = self.layer4(x)
-
-        x = self.avgpool(x)
-        x = x.view(x.shape[0], -1)
-        x = self.fc(x)
-        return x
-
-    def identity_downsample(self, in_channels, out_channels) -> nn.Sequential:
-        """
-        Helper function to create an identity downsample layer.
-
-        Args:
-            in_channels (int): Number of input channels.
-            out_channels (int): Number of output channels.
-
-        Returns:
-            nn.Sequential: The identity downsample layer.
-        """
-        return nn.Sequential(
-            nn.Conv2d(in_channels, out_channels, kernel_size=3, stride=2, padding=1),
-            nn.BatchNorm2d(out_channels)
-        )
->>>>>>> 09c26055
+        )