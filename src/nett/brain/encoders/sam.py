<<<<<<< HEAD
"""
This module contains the implementation of the SegmentAnything class, which is a custom feature extractor
for image observations in a gym environment. It uses a pre-trained model from the timm library to extract
features from the input images.
"""
import gym

import torch as th
import timm
from torchvision.transforms import Compose
from torchvision.transforms import Resize, CenterCrop, Normalize, InterpolationMode

from stable_baselines3.common.torch_layers import BaseFeaturesExtractor

class SegmentAnything(BaseFeaturesExtractor):
    """
    Custom feature extractor for image observations in a gym environment.

    Args:
        observation_space (gym.spaces.Box): The observation space of the environment.
        features_dim (int, optional): Number of features extracted. This corresponds to the number of units for the last layer. Defaults to 384.
    """

    def __init__(self, observation_space: gym.spaces.Box, features_dim: int = 384) -> None:
        super(SegmentAnything, self).__init__(observation_space, features_dim)
        self.n_input_channels = observation_space.shape[0]
        self.transforms = Compose([Resize(size=256,
                                          interpolation=InterpolationMode.BICUBIC,
                                          max_size=None,
                                          antialias=True),
                                   CenterCrop(size=(224, 224)),
                                   Normalize(mean=th.tensor([0.485, 0.456, 0.406]),
                                             std=th.tensor([0.229, 0.224, 0.225]))])

        n_input_channels = observation_space.shape[0]
        print("N_input_channels", n_input_channels)

        self.model = timm.create_model("samvit_base_patch16.sa1b", pretrained=True,
                                       num_classes=0)  # remove classifier th.nn.Linear)

    def forward(self, observations: th.Tensor) -> th.Tensor:
        """
        Forward pass of the feature extractor.
        """
        # Cut off image
        # reshape to from vector to W*H
        # gray to color transform
        # application of ResNet
        # Concat features to the rest of observation vector
        # return
        return self.model(self.transforms(observations))
=======
"""
This module contains the implementation of the SegmentAnything class, which is a custom feature extractor
for image observations in a gym environment. It uses a pre-trained model from the timm library to extract
features from the input images.
"""
import gym

import torch as th
import timm
from torchvision.transforms import Compose
from torchvision.transforms import Resize, CenterCrop, Normalize, InterpolationMode

from stable_baselines3.common.torch_layers import BaseFeaturesExtractor

class SegmentAnything(BaseFeaturesExtractor):
    """
    Custom feature extractor for image observations in a gym environment.

    Args:
        observation_space (gym.spaces.Box): The observation space of the environment.
        features_dim (int, optional): Number of features extracted. This corresponds to the number of units for the last layer. Defaults to 384.
    """

    def __init__(self, observation_space: gym.spaces.Box, features_dim: int = 384) -> None:
        super(SegmentAnything, self).__init__(observation_space, features_dim)
        self.n_input_channels = observation_space.shape[0]
        self.transforms = Compose([Resize(size=256,
                                          interpolation=InterpolationMode.BICUBIC,
                                          max_size=None,
                                          antialias=True),
                                   CenterCrop(size=(224, 224)),
                                   Normalize(mean=th.tensor([0.485, 0.456, 0.406]),
                                             std=th.tensor([0.229, 0.224, 0.225]))])

        n_input_channels = observation_space.shape[0]
        print("N_input_channels", n_input_channels)

        self.model = timm.create_model("samvit_base_patch16.sa1b", pretrained=True,
                                       num_classes=0)  # remove classifier th.nn.Linear)

    def forward(self, observations: th.Tensor) -> th.Tensor:
        """
        Forward pass of the feature extractor.
        """
        # Cut off image
        # reshape to from vector to W*H
        # gray to color transform
        # application of ResNet
        # Concat features to the rest of observation vector
        # return
        return self.model(self.transforms(observations))
>>>>>>> 09c26055
<|MERGE_RESOLUTION|>--- conflicted
+++ resolved
@@ -1,4 +1,3 @@
-<<<<<<< HEAD
 """
 This module contains the implementation of the SegmentAnything class, which is a custom feature extractor
 for image observations in a gym environment. It uses a pre-trained model from the timm library to extract
@@ -49,57 +48,4 @@
         # application of ResNet
         # Concat features to the rest of observation vector
         # return
-        return self.model(self.transforms(observations))
-=======
-"""
-This module contains the implementation of the SegmentAnything class, which is a custom feature extractor
-for image observations in a gym environment. It uses a pre-trained model from the timm library to extract
-features from the input images.
-"""
-import gym
-
-import torch as th
-import timm
-from torchvision.transforms import Compose
-from torchvision.transforms import Resize, CenterCrop, Normalize, InterpolationMode
-
-from stable_baselines3.common.torch_layers import BaseFeaturesExtractor
-
-class SegmentAnything(BaseFeaturesExtractor):
-    """
-    Custom feature extractor for image observations in a gym environment.
-
-    Args:
-        observation_space (gym.spaces.Box): The observation space of the environment.
-        features_dim (int, optional): Number of features extracted. This corresponds to the number of units for the last layer. Defaults to 384.
-    """
-
-    def __init__(self, observation_space: gym.spaces.Box, features_dim: int = 384) -> None:
-        super(SegmentAnything, self).__init__(observation_space, features_dim)
-        self.n_input_channels = observation_space.shape[0]
-        self.transforms = Compose([Resize(size=256,
-                                          interpolation=InterpolationMode.BICUBIC,
-                                          max_size=None,
-                                          antialias=True),
-                                   CenterCrop(size=(224, 224)),
-                                   Normalize(mean=th.tensor([0.485, 0.456, 0.406]),
-                                             std=th.tensor([0.229, 0.224, 0.225]))])
-
-        n_input_channels = observation_space.shape[0]
-        print("N_input_channels", n_input_channels)
-
-        self.model = timm.create_model("samvit_base_patch16.sa1b", pretrained=True,
-                                       num_classes=0)  # remove classifier th.nn.Linear)
-
-    def forward(self, observations: th.Tensor) -> th.Tensor:
-        """
-        Forward pass of the feature extractor.
-        """
-        # Cut off image
-        # reshape to from vector to W*H
-        # gray to color transform
-        # application of ResNet
-        # Concat features to the rest of observation vector
-        # return
-        return self.model(self.transforms(observations))
->>>>>>> 09c26055
+        return self.model(self.transforms(observations))