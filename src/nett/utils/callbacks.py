"""
Callbacks for training the agents.

Classes:
    HParamCallback(BaseCallback)
"""
from pathlib import Path
from tqdm import tqdm
import numpy as np
from stable_baselines3.common.results_plotter import load_results, ts2xy
from stable_baselines3.common.callbacks import BaseCallback, ProgressBarCallback
from stable_baselines3.common.logger import HParam

from nett.utils.train import compute_train_performance

# TODO (v0.4): refactor needed, especially logging
class HParamCallback(BaseCallback):
    """
    Saves the hyperparameters and metrics at the start of the training, and logs them to TensorBoard.
    """
    def _on_training_start(self) -> None:
        hparam_dict = {
            "algorithm": self.model.__class__.__name__,
            "learning rate": self.model.learning_rate,
            "gamma": self.model.gamma,
            "batch_size": self.model.batch_size,
            "n_steps": self.model.n_steps
        }
        # define the metrics that will appear in the `HPARAMS` Tensorboard tab by referencing their tag
        # Tensorbaord will find & display metrics from the `SCALARS` tab
        metric_dict = {
            "rollout/ep_len_mean": 0,
            "train/value_loss": 0.0,
        }
        self.logger.record(
            "hparams",
            HParam(hparam_dict, metric_dict),
            exclude=("stdout", "log", "json", "csv"),
        )

    def _on_step(self) -> bool:
        return True

<<<<<<< HEAD
class SupervisedSaveBestModelCallback(BaseCallback):
    """
    Callback to save the best model based on the mean performance of the last 100 episodes."""
    def __init__(self, summary_freq: int, save_dir: Path, env_log_path: str) -> None:
        super().__init__(verbose= 1)
        self.summary_freq = summary_freq
        self.save_dir = save_dir
        self.env_log_path = env_log_path
        self.best_mean_performance = -np.inf
        self.best_mean_reward = -np.inf
        self.save_dir.mkdir(parents=True, exist_ok=True)


    def _on_step(self) -> None:
        if self.n_calls % self.summary_freq == 0:
            # Retrieve training reward
            x, y = compute_train_performance(self.env_log_path)
            if len(x) > 0:

                # mean performance for last 100 episodes
                mean_performance  = y[-1]

                x, y = ts2xy(load_results(self.env_log_path), "timesteps")
                if len(x) > 0:
                    # mean reward for last 100 episodes
                    mean_reward  = np.mean(y[-100:])
                    if self.verbose > 0:
                        print(f"Num timesteps: {self.num_timesteps}")
                        print(f"Best mean reward: {self.best_mean_reward:.2f}\
                            - Last mean reward per episode: {mean_reward:.2f}")
                    if mean_reward > self.best_mean_reward:
                        self.best_mean_reward = mean_reward

                if self.verbose > 0:
                    print(f"Best mean performance: {self.best_mean_performance:.2f}\
                        - Last mean performance per episode: {mean_performance:.2f}")
                if mean_performance > self.best_mean_performance:
                    self.best_mean_performance = mean_performance
                    if self.verbose > 0:
                        save_path = f"{self.save_dir.joinpath('best_model.zip')}"
                        print(f"Saving the best model to: {save_path}")
                    self.model.save(save_path)
        return True

=======
>>>>>>> 879207ff
class multiBarCallback(ProgressBarCallback):
    """
    Display a progress bar when training SB3 agent
    using tqdm and rich packages.
    """

    def __init__(self, index) -> None: #, num_steps
        super().__init__()
        self.index = index

    def _on_training_start(self) -> None:
        # Initialize progress bar
        # Remove timesteps that were done in previous training sessions
        self.pbar = tqdm(total=self.model.n_steps, position=self.index)
        # self.pbar = tqdm(total=self.locals["total_timesteps"] - self.model.num_timesteps, position=self.index)<|MERGE_RESOLUTION|>--- conflicted
+++ resolved
@@ -41,53 +41,6 @@
     def _on_step(self) -> bool:
         return True
 
-<<<<<<< HEAD
-class SupervisedSaveBestModelCallback(BaseCallback):
-    """
-    Callback to save the best model based on the mean performance of the last 100 episodes."""
-    def __init__(self, summary_freq: int, save_dir: Path, env_log_path: str) -> None:
-        super().__init__(verbose= 1)
-        self.summary_freq = summary_freq
-        self.save_dir = save_dir
-        self.env_log_path = env_log_path
-        self.best_mean_performance = -np.inf
-        self.best_mean_reward = -np.inf
-        self.save_dir.mkdir(parents=True, exist_ok=True)
-
-
-    def _on_step(self) -> None:
-        if self.n_calls % self.summary_freq == 0:
-            # Retrieve training reward
-            x, y = compute_train_performance(self.env_log_path)
-            if len(x) > 0:
-
-                # mean performance for last 100 episodes
-                mean_performance  = y[-1]
-
-                x, y = ts2xy(load_results(self.env_log_path), "timesteps")
-                if len(x) > 0:
-                    # mean reward for last 100 episodes
-                    mean_reward  = np.mean(y[-100:])
-                    if self.verbose > 0:
-                        print(f"Num timesteps: {self.num_timesteps}")
-                        print(f"Best mean reward: {self.best_mean_reward:.2f}\
-                            - Last mean reward per episode: {mean_reward:.2f}")
-                    if mean_reward > self.best_mean_reward:
-                        self.best_mean_reward = mean_reward
-
-                if self.verbose > 0:
-                    print(f"Best mean performance: {self.best_mean_performance:.2f}\
-                        - Last mean performance per episode: {mean_performance:.2f}")
-                if mean_performance > self.best_mean_performance:
-                    self.best_mean_performance = mean_performance
-                    if self.verbose > 0:
-                        save_path = f"{self.save_dir.joinpath('best_model.zip')}"
-                        print(f"Saving the best model to: {save_path}")
-                    self.model.save(save_path)
-        return True
-
-=======
->>>>>>> 879207ff
 class multiBarCallback(ProgressBarCallback):
     """
     Display a progress bar when training SB3 agent
