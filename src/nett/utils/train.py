--- conflicted
+++ resolved
@@ -1,4 +1,3 @@
-<<<<<<< HEAD
 """
 Train performance
 
@@ -101,109 +100,4 @@
         numpy.array: The smoothed array of values.
     """
     weights: np.ndarray = np.repeat(1.0, window) / window
-    return np.convolve(values, weights, 'valid')
-=======
-"""
-Train performance
-
-This module contains the functions to compute the train performance of the agent.
-
-Functions:
-    compute_train_performance: Compute Train performance
-    average_in_episode_three_region: Train performance
-    moving_average: Smooth values by doing a moving average
-"""
-
-import os
-import glob
-import numpy as np
-import pandas as pd
-
-def compute_train_performance(path) -> tuple[list, np.ndarray | list]:
-    """
-    Compute Train performance
-
-    Args:
-        path (Path or String?): path to training files # TODO check the type
-
-    Returns:
-        x (list): list of the episode numbers
-        y (numpy.array) : the moving averages of the success rate 
-    """
-    x,y = [], []
-    try:
-        training_files = glob.glob(os.path.join(path, "*.csv"))
-
-        if len(training_files) == 0:
-            raise Exception(f"Training file: {training_files} was not found in the {path}")
-
-
-        for file_name in training_files:
-
-            log_df = pd.read_csv(file_name, skipinitialspace=True)
-
-            _, _, values = average_in_episode_three_region(log_df,"agent.x") # percents,df,
-            y = moving_average(values, window=100)
-            x = list(range(len(y)))
-
-            break
-
-
-        return x, y
-    except Exception as ex:
-        print(str(ex))
-
-    return x,y
-
-def average_in_episode_three_region(log: pd.DataFrame, column: str = 'agent.x', transient: int = 90) -> tuple[dict, pd.DataFrame, list]:
-    """
-    Train performance
-
-    Args:
-        log (_type_): _description_
-        column (str, optional): _description_. Defaults to 'agent.x'.
-        transient (int, optional): _description_. Defaults to 90.
-
-    Returns:
-        _type_: _description_
-    """
-    try:
-        log.loc[log.Episode % 2 == 1, column] *= -1
-        #Translate coordinates
-        log[column] += 10
-        #Bin into 3 sections
-        log[column] = pd.cut(log[column], [-0.1,20/3,40/3,20.1],labels=["Distractor","Null","Imprint"])
-        episodes = log.Episode.unique()
-        percents = {}
-        for ep in episodes:
-            #Get success percentage
-            l = log[log["Episode"]==ep]
-            l = l[l["Step"]>transient]
-            total = l[l[column]=="Distractor"].count() + l[l[column]=="Imprint"].count()
-            success = l[l[column]=="Imprint"].count()/total
-            percents[ep] = success[column]
-
-            if np.isnan(percents[ep]):
-                percents[ep] = 0.5
-
-        rv = list(percents.values())
-
-        return (percents,log,rv)
-    except Exception as ex:
-        print(str(ex))
-        return (None, None, None)
-
-def moving_average(values: list, window: int) -> np.ndarray:
-    """
-    Smooth values by doing a moving average.
-
-    Args:
-        values (numpy.array): The input array of values.
-        window (int): The size of the moving window.
-
-    Returns:
-        numpy.array: The smoothed array of values.
-    """
-    weights: np.ndarray = np.repeat(1.0, window) / window
-    return np.convolve(values, weights, 'valid')
->>>>>>> 09c26055
+    return np.convolve(values, weights, 'valid')