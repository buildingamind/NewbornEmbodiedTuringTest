# Copyright 2022 The Wood Lab, Indiana University Bloomington. All rights reserved.
#
# Licensed under the Apache License, Version 2.0 (the "License");
# you may not use this file except in compliance with the License.
# You may obtain a copy of the License at
#
#     http://www.apache.org/licenses/LICENSE-2.0
#
# Unless required by applicable law or agreed to in writing, software
# distributed under the License is distributed on an "AS IS" BASIS,
# WITHOUT WARRANTIES OR CONDITIONS OF ANY KIND, either express or implied.
# See the License for the specific language governing permissions and
# limitations under the License.
<<<<<<< HEAD
import os
=======

'''
Initialize the NETT library
'''

>>>>>>> 078cdfc5
import logging
from pathlib import Path
# simplify imports
from nett.brain.builder import Brain
from nett.body.builder import Body
from nett.environment.builder import Environment
from nett.nett import NETT

# release version
__version__ = "0.1"

# change permissions of the ml-agents binaries directory
os.chmod('/tmp/ml-agents-binaries', 0o1777)
os.chmod('/tmp/ml-agents-binaries/binaries', 0o1777)
os.chmod('/tmp/ml-agents-binaries/bin', 0o1777)

# path to store library cache (such as configs etc)
cache_dir = Path.joinpath(Path.home(), ".cache", "nett")

# set up logging
logging.basicConfig(format="[%(name)s] %(levelname)s:  %(message)s", level=logging.INFO)
logger = logging.getLogger(__name__)<|MERGE_RESOLUTION|>--- conflicted
+++ resolved
@@ -11,15 +11,12 @@
 # WITHOUT WARRANTIES OR CONDITIONS OF ANY KIND, either express or implied.
 # See the License for the specific language governing permissions and
 # limitations under the License.
-<<<<<<< HEAD
-import os
-=======
 
 '''
 Initialize the NETT library
 '''
 
->>>>>>> 078cdfc5
+import os
 import logging
 from pathlib import Path
 # simplify imports
