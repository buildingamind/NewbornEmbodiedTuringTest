<<<<<<< HEAD
"""
Initializes the environment module.
"""
from nett.environment.configs import *
=======
"""
Initializes the environment module.
"""
from nett.environment.configs import *
>>>>>>> 09c26055
<|MERGE_RESOLUTION|>--- conflicted
+++ resolved
@@ -1,11 +1,4 @@
-<<<<<<< HEAD
 """
 Initializes the environment module.
 """
-from nett.environment.configs import *
-=======
-"""
-Initializes the environment module.
-"""
-from nett.environment.configs import *
->>>>>>> 09c26055
+from nett.environment.configs import *