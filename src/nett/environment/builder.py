--- conflicted
+++ resolved
@@ -103,15 +103,6 @@
         # needs to fixed in Unity code where the default is always false
         if mode == "train":
             args.extend(["--random-pos", "true"])
-<<<<<<< HEAD
-        #if kwargs.get("rewarded", False):
-        args.extend(["--rewarded", "true"]) #TODO: Add back the rewarded argument
-        args.extend(["--episode-steps", str(kwargs.get("episode_steps", 1000))])
-
-        if kwargs["device_type"] == "cpu":
-            args.extend(["-batchmode", "-nographics"])
-        elif kwargs["batch_mode"]:
-=======
         if kwargs.get("rewarded", False):
             args.extend(["--rewarded", "true"])
         self.step_per_episode = kwargs.get("episode_steps", 1000)
@@ -122,7 +113,6 @@
         #     args.extend(["-batchmode", "-nographics"])
         # elif kwargs["batch_mode"]:
         if kwargs["batch_mode"]:
->>>>>>> 490dc2cf
             args.append("-batchmode")
         
         
