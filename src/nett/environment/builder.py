"""Module for the Environment class."""

from __future__ import annotations

import os
import subprocess
from typing import Optional, Any

import numpy as np
from gym import Wrapper
from mlagents_envs.environment import UnityEnvironment

# checks to see if ml-agents tmp files have the proper permissions
try :
    from mlagents_envs.envs.unity_gym_env import UnityToGymWrapper
except PermissionError as _:
     raise PermissionError("Directory '/tmp/ml-agents-binaries' is not accessible. Please change permissions of the directory and its subdirectories ('tmp' and 'binaries') to 1777 or delete the entire directory and try again.")

from nett.environment import configs
from nett.environment.configs import NETTConfig, list_configs
from nett.utils.environment import Logger, port_in_use

class Environment(Wrapper):
    """
    Represents the environment where the agent lives.

    The environment is the source of all input data streams to train the brain of the agent. 
    It accepts a Unity Executable and wraps it around as a Gym environment by leveraging the UnityEnvironment 
    class from the mlagents_envs library.

    It provides a convenient interface for interacting with the Unity environment and includes methods for initializing the environment, rendering frames, taking steps, resetting the environment, and logging messages.

    Args:
        config (str | NETTConfig): The configuration for the environment. It can be either a string representing the name of a pre-defined configuration, or an instance of the NETTConfig class.
        executable_path (str): The path to the Unity executable file.
        display (int, optional): The display number to use for the Unity environment. Defaults to 0.
        base_port (int, optional): The base port number to use for communication with the Unity environment. Defaults to 5004.
        record_chamber (bool, optional): Whether to record the chamber. Defaults to False.
        record_agent (bool, optional): Whether to record the agent. Defaults to False.
        recording_frames (int, optional): The number of frames to record. Defaults to 1000.

    Raises:
        ValueError: If the configuration is not a valid string or an instance of NETTConfig.

    Example:

        >>> from nett import Environment
        >>> env = Environment(config="identityandview", executable_path="path/to/executable")
    """
    def __init__(self,
                 config: str | NETTConfig,
                 executable_path: str,
                 display: int = 0,
                 base_port: int = 5004,
                 record_chamber: bool = False,
                 record_agent: bool = False,
                 recording_frames: int = 1000) -> None:
        """Constructor method
        """
        from nett import logger
        self.logger = logger.getChild(__class__.__name__)
        self.config = self._validate_config(config)
        # TODO (v0.5) what might be a way to check if it is a valid executable path?
        self.executable_path = executable_path
        self.base_port = base_port
        self.record_chamber = record_chamber
        self.record_agent = record_agent
        self.recording_frames = recording_frames
        self.display = display

        # set the correct permissions on the executable
        self._set_executable_permission()
        # set the display for Unity environment
        self._set_display()

    def _validate_config(self, config: str | NETTConfig) -> NETTConfig:
        """
        Validates the configuration for the environment.

        Args:
            config (str | NETTConfig): The configuration to validate.

        Returns:
            NETTConfig: The validated configuration.

        Raises:
            ValueError: If the configuration is not a valid string or an instance of NETTConfig.
        """
        # for when config is a str
        if isinstance(config, str):
            config_dict = {config_str.lower(): config_str for config_str in list_configs()}
            if config not in config_dict.keys():
                raise ValueError(f"Should be one of {config_dict.keys()}")

            config = getattr(configs, config_dict[config])()

        # for when config is a NETTConfig
        elif isinstance(config, NETTConfig):
            pass

        else:
            raise ValueError(f"Should either be one of {list(config_dict.keys())} or a subclass of NETTConfig")

        return config

    def _set_executable_permission(self) -> None:
        """
        Sets the executable permission for the Unity executable file.
        """
        subprocess.run(["chmod", "-R", "755", self.executable_path], check=True)
        self.logger.info("Executable permission is set")

    def _set_display(self) -> None:
        """
        Sets the display environment variable for the Unity environment.
        """
        os.environ["DISPLAY"] = str(f":{self.display}")
        self.logger.info("Display is set")

    
    # copied from __init__() of chickai_env_wrapper.py (legacy)
    # TODO (v0.4) Critical refactor, don't like how this works, extremely error prone.
    # how can we build + constraint arguments better? something like an ArgumentParser sounds neat
    # TODO (v0.4) fix random_pos logic inside of Unity code
    def initialize(self, mode: str, **kwargs) -> None:
        """
        Initializes the environment with the given mode and arguments.

        Args:
            mode (str): The mode to set the environment for training or testing or both.
            **kwargs: The arguments to pass to the environment.
        """

        args = []

        # from environment arguments
        if self.recording_frames:
            args.extend(["--recording-steps", str(self.recording_frames)])
        if self.record_chamber:
            args.extend(["--record-chamber", "true"])
        if self.record_agent:
            args.extend(["--record-agent", "true"])

        # from runtime
        args.extend(["--mode", f"{mode}-{kwargs['condition']}"])
        if kwargs.get("rec_path", None):
            args.extend(["--log-dir", f"{kwargs['rec_path']}/"])
        # needs to fixed in Unity code where the default is always false
        if mode == "train":
            args.extend(["--random-pos", "true"])
<<<<<<< HEAD
        #if kwargs.get("rewarded", False):
        args.extend(["--rewarded", "true"]) #TODO: Add back the rewarded argument
        self.step_per_episode = kwargs.get("episode_steps", 200)
        #if kwargs.get("episode_steps", False): #TODO: Ensure that setting episode_steps to 1000 is the same as not setting it
        
        #if kwargs.get("episode_steps", False):
        #    args.extend(["--episode-steps", str(kwargs["episode_steps"])])

        
        if kwargs["device_type"] == "cpu":
            args.extend(["-batchmode", "-nographics"])
        elif kwargs["batch_mode"]:
=======
        if kwargs.get("rewarded", False):
            args.extend(["--rewarded", "true"])
        self.step_per_episode = kwargs.get("episode_steps", 1000)
        args.extend(["--episode-steps", str(self.step_per_episode)])

        
        # if kwargs["device_type"] == "cpu":
        #     args.extend(["-batchmode", "-nographics"])
        # elif kwargs["batch_mode"]:
        if kwargs["batch_mode"]:
>>>>>>> 9a558214
            args.append("-batchmode")
        
        
        # TODO: Figure out a way to run on multiple GPUs
        # if ("device" in kwargs):
        #     args.extend(["-force-device-index", str(kwargs["device"])])
        #     args.extend(["-gpu", str(kwargs["device"])])

        # find unused port
        while port_in_use(self.base_port):
            self.base_port += 1

        # create logger
        self.log = Logger(f"{kwargs['condition'].replace('-', '_')}{kwargs['run_id']}-{mode}",
                          log_dir=f"{kwargs['log_path']}/")

        # create environment and connect it to logger
        self.env = UnityEnvironment(self.executable_path, side_channels=[self.log], additional_args=args, base_port=self.base_port)
        self.env = UnityToGymWrapper(self.env, uint8_visual=True)

        # initialize the parent class (gym.Wrapper)
        super().__init__(self.env)

    # converts the (c, w, h) frame returned by mlagents v1.0.0 and Unity 2022.3 to (w, h, c)
    # as expected by gym==0.21.0
    # HACK: mode is not used, but is required by the gym.Wrapper class (might be unnecessary but keeping for now)
    def render(self, mode="rgb_array") -> np.ndarray: # pylint: disable=unused-argument
        """
        Renders the current frame of the environment.

        Args:
            mode (str, optional): The mode to render the frame in. Defaults to "rgb_array".

        Returns:
            numpy.ndarray: The rendered frame of the environment.
        """
        return np.moveaxis(self.env.render(), [0, 1, 2], [2, 0, 1])

    def step(self, action: list[Any]) -> tuple[np.ndarray, float, bool, dict]:
        """
        Takes a step in the environment with the given action.

        Args:
            action (list[Any]): The action to take in the environment.

        Returns:
            tuple[numpy.ndarray, float, bool, dict]: A tuple containing the next state, reward, done flag, and info dictionary.
        """
        next_state, reward, done, info = self.env.step(action)
        return next_state, float(reward), done, info

    def log(self, msg: str) -> None:
        """
        Logs a message to the environment.

        Args:
            msg (str): The message to log.
        """
        self.log.log_str(msg)

    def reset(self, seed: Optional[int] = None, **kwargs) -> None | list[np.ndarray] | np.ndarray: # pylint: disable=unused-argument
        # nothing to do if the wrapped env does not accept `seed`
        """
        Resets the environment with the given seed and arguments.

        Args:
            seed (int, optional): The seed to use for the environment. Defaults to None.
            **kwargs: The arguments to pass to the environment.

        Returns:
            numpy.ndarray: The initial state of the environment.
        """
        return self.env.reset(**kwargs)

    def __repr__(self) -> str:
        attrs = {k: v for k, v in vars(self).items() if k != "logger"}
        return f"{self.__class__.__name__}({attrs!r})"

    def __str__(self) -> str:
        attrs = {k: v for k, v in vars(self).items() if k != "logger"}
        return f"{self.__class__.__name__}({attrs!r})"<|MERGE_RESOLUTION|>--- conflicted
+++ resolved
@@ -148,20 +148,6 @@
         # needs to fixed in Unity code where the default is always false
         if mode == "train":
             args.extend(["--random-pos", "true"])
-<<<<<<< HEAD
-        #if kwargs.get("rewarded", False):
-        args.extend(["--rewarded", "true"]) #TODO: Add back the rewarded argument
-        self.step_per_episode = kwargs.get("episode_steps", 200)
-        #if kwargs.get("episode_steps", False): #TODO: Ensure that setting episode_steps to 1000 is the same as not setting it
-        
-        #if kwargs.get("episode_steps", False):
-        #    args.extend(["--episode-steps", str(kwargs["episode_steps"])])
-
-        
-        if kwargs["device_type"] == "cpu":
-            args.extend(["-batchmode", "-nographics"])
-        elif kwargs["batch_mode"]:
-=======
         if kwargs.get("rewarded", False):
             args.extend(["--rewarded", "true"])
         self.step_per_episode = kwargs.get("episode_steps", 1000)
@@ -172,7 +158,6 @@
         #     args.extend(["-batchmode", "-nographics"])
         # elif kwargs["batch_mode"]:
         if kwargs["batch_mode"]:
->>>>>>> 9a558214
             args.append("-batchmode")
         
         
