--- conflicted
+++ resolved
@@ -322,13 +322,7 @@
         if self.view.lower()=="front":
             return 50
         return 26
-<<<<<<< HEAD
-        
-        
-    
-=======
-
->>>>>>> 9a558214
+
 
 def list_configs() -> list[str]:
     """
