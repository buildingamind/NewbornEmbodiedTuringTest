--- conflicted
+++ resolved
@@ -61,15 +61,11 @@
             description: str = None,
             job_memory: int = 4,
             buffer: float = 1.2,
-<<<<<<< HEAD
             steps_per_episode: int = 1000,
-            verbosity: int = 1, run_id: str = '',
+            conditions: list[str] = None,
+            verbosity: int = 1,
+            run_id: str = '',
             synchronous=True) -> list[Future]: # pylint: disable=unused-argument
-=======
-            steps_per_episode: int = 200,
-            conditions: list[str] = None,
-            verbosity: int = 1, run_id: str = '') -> list[Future]: # pylint: disable=unused-argument
->>>>>>> 1a04cc11
         """
         Run the training and testing of the brains in the environment.
 
