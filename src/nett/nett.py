--- conflicted
+++ resolved
@@ -61,20 +61,13 @@
             description: Optional[str] = None,
             job_memory: int = 4,
             buffer: float = 1.2,
-<<<<<<< HEAD
             steps_per_episode: int = 1000,
-            conditions: list[str] = None,
+            conditions: Optional[list[str]] = None,
             verbosity: int = 1,
             run_id: str = '',
-            synchronous=True) -> list[Future]: # pylint: disable=unused-argument
-=======
-            steps_per_episode: int = 200,
-            conditions: Optional[list[str]] = None,
-            verbosity: int = 1, 
-            run_id: str = '',
+            synchronous=True,
             save_checkpoints: bool = False,
             checkpoint_freq: int = 30_000) -> list[Future]: # pylint: disable=unused-argument
->>>>>>> 879207ff
         """
         Run the training and testing of the brains in the environment.
 
