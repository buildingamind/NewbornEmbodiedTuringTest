--- conflicted
+++ resolved
@@ -9,10 +9,7 @@
 import importlib
 import time
 import subprocess
-<<<<<<< HEAD
 import shutil
-=======
->>>>>>> 490dc2cf
 from pathlib import Path
 from typing import Any, Optional
 from copy import deepcopy
@@ -68,11 +65,7 @@
             device_type: str = "cuda",
             devices: list[int] | int =  -1,
             description: Optional[str] = None,
-<<<<<<< HEAD
             job_memory: str | int = "auto",
-=======
-            job_memory: int = 4,
->>>>>>> 490dc2cf
             buffer: float = 1.2,
             steps_per_episode: int = 1000,
             conditions: Optional[list[str]] = None,
@@ -80,12 +73,8 @@
             run_id: str = '',
             synchronous=False,
             save_checkpoints: bool = False,
-<<<<<<< HEAD
             checkpoint_freq: int = 30_000,
             base_port: int = 5004) -> list[Future]:
-=======
-            checkpoint_freq: int = 30_000) -> list[Future]:
->>>>>>> 490dc2cf
         """
         Run the training and testing of the brains in the environment.
 
@@ -97,22 +86,18 @@
             test_eps (int, optional): The number of episodes the brains are to be tested for. Defaults to 20.
             batch_mode (bool, optional): Whether to run in batch mode, which will not display Unity windows. Good for headless servers. Defaults to True.
             device_type (str, optional): The type of device to be used for training and testing. It can only be "cuda" currently. Defaults to "cuda".
+            device_type (str, optional): The type of device to be used for training and testing. It can only be "cuda" currently. Defaults to "cuda".
             devices (list[int] | int, optional): The list of devices to be used for training and testing. If -1, all available devices will be used. Defaults to -1.
             description (str, optional): A description of the run. Defaults to None.
             job_memory (int, optional): The memory allocated, in Gigabytes, for a single job. Defaults to 4.
             buffer (float, optional): The buffer for memory allocation. Defaults to 1.2.
             steps_per_episode (int, optional): The number of steps per episode. Defaults to 1000.
+            steps_per_episode (int, optional): The number of steps per episode. Defaults to 1000.
             verbosity (int, optional): The verbosity level of the run. Defaults to 1.
             run_id (str, optional): The run ID. Defaults to ''.
-<<<<<<< HEAD
             save_checkpoints (bool, optional): Whether to save checkpoints during training. Defaults to False.
             checkpoint_freq (int, optional): The frequency at which checkpoints are saved. Defaults to 30_000.
             base_port (int, optional): The base port number to use for communication with the Unity environment. Defaults to 5004.
-=======
-            synchronous (bool, optional): Whether to wait for all jobs to end rather than return a Promise. Defaults to False.
-            save_checkpoints (bool, optional): Whether to save checkpoints during training. Defaults to False.
-            checkpoint_freq (int, optional): The frequency at which checkpoints are saved. Defaults to 30_000.
->>>>>>> 490dc2cf
 
         Returns:
             list[Future]: A list of futures representing the jobs that have been launched.
@@ -141,10 +126,7 @@
         self.run_id = run_id
         self.save_checkpoints = save_checkpoints
         self.checkpoint_freq = checkpoint_freq
-<<<<<<< HEAD
         self.base_port = base_port
-=======
->>>>>>> 490dc2cf
         
         # schedule jobs
         jobs, waitlist = self._schedule_jobs(conditions=conditions)
@@ -152,62 +134,11 @@
 
         # launch jobs
         self.logger.info("Launching")
-<<<<<<< HEAD
         job_sheet = self._launch_jobs(jobs, synchronous, waitlist)
-=======
-        job_sheet = self.launch_jobs(jobs, synchronous, waitlist)
->>>>>>> 490dc2cf
 
         # return control back to the user after launching jobs, do not block
         return job_sheet
 
-<<<<<<< HEAD
-=======
-    def launch_jobs(self, jobs: list[Job], wait: bool, waitlist: list[Job] = []) -> dict[Future, Job]:
-        """
-        Launch the jobs in the job sheet.
-
-        Args:
-            jobs (list[Job]): The jobs to be launched.
-            waitlist (list[Job], optional): The jobs that are to be queued until memory is available.
-
-        Returns:
-            dict[Future, Job]: A dictionary of futures corresponding to the jobs that were launched from them.
-        """
-        try:
-            max_workers = 1 if len(jobs) == 1 else None
-            initializer = mute if not self.verbosity else None
-            executor = ProcessPoolExecutor(max_workers=max_workers, initializer=initializer)
-            job_sheet: dict[Future, dict[str, Job]] = {}
-
-            for job in jobs:
-                job_future = executor.submit(self._execute_job, job)
-                job_sheet[job_future] = job
-                time.sleep(1)
-
-            while waitlist:
-                done, _ = future_wait(job_sheet, return_when=FIRST_COMPLETED)
-                for doneFuture in done:
-                    freeDevice: int = job_sheet.pop(doneFuture).device
-                    job = waitlist.pop()
-                    job.device = freeDevice
-                    job_future = executor.submit(self._execute_job, job)
-                    job_sheet[job_future] = job
-                    time.sleep(1)
-
-            if wait:
-                while job_sheet:
-                    done, _ = future_wait(job_sheet, return_when=FIRST_COMPLETED)
-                    for doneFuture in done:
-                        job_sheet.pop(doneFuture)
-                    time.sleep(1)
-
-            return job_sheet
-        except Exception as e:
-            self.logger.exception(f"Error in launching jobs: {e}")
-            raise e
-
->>>>>>> 490dc2cf
     def status(self, job_sheet: dict[Future, Job]) -> pd.DataFrame:
         """
         Get the status of the jobs in the job sheet.
@@ -226,21 +157,19 @@
         filtered_job_sheet = self._filter_job_sheet(job_sheet, selected_columns)
         return pd.json_normalize(filtered_job_sheet)
 
-<<<<<<< HEAD
     def summary(self) -> None: # TODO: only raises a NotImplementedError for now
         '''Generate a toml file and save it to the run directory.'''
         raise NotImplementedError
 
 
 # TODO v0.3, make .analyze() a staticmethod so that it does not need a class instance to call
-=======
-
->>>>>>> 490dc2cf
     # TODO v0.3. add support for user specified output_dir
     # Discussion v0.3 is print okay or should we have it log using nett's logger?
     # Discussion v0.3 move this out of the class entirely? from nett import analyze, analyze(...)
 
     @staticmethod
+    def analyze(config: str,
+                run_dir: str | Path,
     def analyze(config: str,
                 run_dir: str | Path,
                 output_dir: Optional[str | Path] = None,
@@ -286,13 +215,10 @@
 
         if not chick_data_dir.exists():
             raise ValueError(f"'{config}' is not a valid config.")
-<<<<<<< HEAD
-=======
         elif not run_dir.exists():
             raise ValueError(f"'{run_dir}' is not a valid run directory.")
         elif not analysis_dir.exists():
             raise ValueError(f"'{analysis_dir}' is not a valid analysis directory. This is likely an error in the package.")
->>>>>>> 490dc2cf
 
         # translate bar_order for R to read
         bar_order_str = str(bar_order).translate({ord(i): None for i in ' []'}) # remove spaces and brackets from bar_order
@@ -325,73 +251,6 @@
 
         print(f"Analysis complete. See results at {output_dir}")
 
-<<<<<<< HEAD
-=======
-    def _schedule_jobs(self, conditions: Optional[list[str]] = None) -> tuple[list[Job], list[Job]]:
-        # create jobs
-        
-        # create set of all conditions
-        all_conditions: set[str] = set(self.environment.config.conditions)
-    
-        # check if user-defined their own conditions
-        if (conditions is not None):
-            # create a set of user-defined conditions
-            user_conditions: set[str] = set(conditions)
-
-            if user_conditions.issubset(all_conditions):
-                self.logger.info(f"Using user specified conditions: {conditions}")
-                # create set of all brain-environment combinations for user-defined conditions
-                task_set: set[tuple[str,int]] = set(product(user_conditions, set(range(1, self.num_brains + 1))))
-            else:
-                raise ValueError(f"Unknown conditions: {conditions}. Available conditions are: {self.environment.config.conditions}")
-        # default to all conditions
-        else:
-            # create set of all brain-environment combinations
-            task_set: set[tuple[str,int]] = set(product(all_conditions, set(range(1, self.num_brains + 1))))
-
-        jobs: list[Job] = []
-        waitlist: list[Job] = []
-
-        # assign devices based on memory availability
-        # get the list of devices
-        free_devices: list[int] | int = self.devices.copy()
-
-        # get the free memory status for each device
-        free_device_memory: dict[int, int] = {device: memory_status["free"] for device, memory_status in self._get_memory_status().items()}
-
-        # estimate memory for a single job
-        job_memory: float = self.buffer * self._estimate_job_memory()
-
-        while task_set:
-            # if there are no free devices, add jobs to the waitlist
-            if not free_devices:
-                waitlist = [
-                    Job(brain_id, condition, -1, self.output_dir, len(jobs)+i) 
-                    for i, (condition, brain_id) in enumerate(task_set)
-                ]
-                self.logger.warning("Insufficient GPU Memory. Jobs will be queued until memory is available. This may take a while.")
-                break
-            # remove devices that don't have enough memory
-            elif free_device_memory[free_devices[-1]] < job_memory:
-                free_devices.pop()
-            # assign device to job
-            else:
-                # allocate memory
-                free_device_memory[free_devices[-1]] -= job_memory
-                # create job
-                condition, brain_id = task_set.pop()
-                job = Job(brain_id, condition, free_devices[-1], self.output_dir, len(jobs))
-                jobs.append(job)
-
-        return jobs, waitlist
-
-    def _wrap_env(self, mode: str, kwargs: dict[str,Any]) -> "nett.Body":
-        copy_environment = deepcopy(self.environment)
-        copy_environment.initialize(mode=mode, **kwargs)
-        # apply wrappers (body)
-        return self.body(copy_environment)
-
->>>>>>> 490dc2cf
     def _execute_job(self, job: Job) -> Future:
 
         # for train
@@ -415,7 +274,6 @@
         if self.mode in ["train", "full"]:
             try:
                 # initialize environment with necessary arguments
-<<<<<<< HEAD
                 with self._wrap_env("train", job.port, kwargs) as train_environment:
                     # calculate iterations
                     iterations = self.steps_per_episode * self.train_eps
@@ -434,32 +292,11 @@
                 self.logger.error(f"Error in training: {e}", exc_info=1)
                 # train_environment.close()
                 exit()    
-=======
-                train_environment = self._wrap_env("train", kwargs)
-                # calculate iterations
-                iterations = self.steps_per_episode * self.train_eps
-                # train
-                brain.train(
-                    env=train_environment,
-                    iterations=iterations,
-                    device_type=self.device_type,
-                    device=job.device,
-                    index=job.index,
-                    paths=job.paths,
-                    save_checkpoints=self.save_checkpoints,
-                    checkpoint_freq=self.checkpoint_freq,)
-                train_environment.close()
-            except Exception as e:
-                self.logger.exception(f"Error in training: {e}")
-                train_environment.close()
-                raise e  
->>>>>>> 490dc2cf
 
         # for test
         if self.mode in ["test", "full"]:
             try:
                 # initialize environment with necessary arguments
-<<<<<<< HEAD
                 with self._wrap_env("test", job.port, kwargs) as test_environment:
                     # calculate iterations
                     iterations = self.test_eps * test_environment.config.num_conditions
@@ -480,35 +317,10 @@
                 self.logger.error(f"Error in testing: {e}", exc_info=1)
                 # test_environment.close()
                 exit()
-=======
-                test_environment = self._wrap_env("test", kwargs)
-                # calculate iterations
-                iterations = self.test_eps * test_environment.config.num_conditions
-
-                # Q: Why in test but not in train?
-                if not issubclass(brain.algorithm, RecurrentPPO):
-                    iterations *= self.steps_per_episode
-
-                # test
-                brain.test(
-                    env=test_environment,
-                    iterations=iterations,
-                    model_path=str(job.paths['model'].joinpath('latest_model.zip')),
-                    rec_path = str(job.paths["env_recs"]),
-                    device_type = self.device_type,
-                    device = job.device,
-                    index=job.index)
-                test_environment.close()
-            except Exception as e:
-                self.logger.exception(f"Error in testing: {e}")
-                test_environment.close()
-                raise e
->>>>>>> 490dc2cf
 
         return f"Job Completed Successfully for Brain #{job.brain_id} with Condition: {job.condition}"
 
     # pylint: disable-next=unused-argument
-<<<<<<< HEAD
     def _estimate_job_memory(self) -> int:
         if (self.job_memory == "auto"):
             try:
@@ -756,31 +568,6 @@
                 free_devices = [free_devices[-1]] + free_devices[:-1]
 
         return jobs, waitlist
-=======
-    def _estimate_job_memory(self) -> int: # , device_memory_status: dict
-        # TODO (v0.5) add a dummy job to gauge memory consumption
-
-        # # get device with the maxmium memory available
-        # max_memory_device = max(device_memory_status,
-        #                         key=lambda device: device_memory_status[device].free)
-        # # send a dummy job to gauge memory consumption
-        # dummy_job = self._create_job(device=max_memory_device,
-        #                              mode=random.choice(self.environment.config.modes),
-        #                              brain_id=-1)
-
-        # # send the job
-        # self.logger.info("Estimating memory by executing a single job")
-
-        # return a hurestic value for now (4GiB per job)
-        # multiply to return in bytes
-        memory_allocated = self.job_memory * (1024 * 1024 * 1024)
-        return memory_allocated
-
-    def _filter_job_sheet(self, job_sheet: dict[Future, dict[str,Any]], selected_columns: list[str]) -> list[dict[str,bool|str]]:
-        # TODO include waitlisted jobs
-        runStatus = lambda job_future: {'running': job_future.running()}
-        jobInfo = lambda job: {k: getattr(job, k) for k in selected_columns}
->>>>>>> 490dc2cf
 
 
     def _get_memory_status(self) -> dict[int, dict[str, int]]:
@@ -811,7 +598,6 @@
 
         return devices
 
-<<<<<<< HEAD
     def _wrap_env(self, mode: str, port: int, kwargs: dict[str,Any]) -> "nett.Body":
         copy_environment = deepcopy(self.environment)
         copy_environment.initialize(mode, port, **kwargs)
@@ -824,9 +610,4 @@
         copy_environment2.initialize(mode, port, **kwargs)
         copy_body2 = deepcopy(self.body2)
         # apply wrappers (body)
-        return copy_body2(copy_environment2)
-=======
-    def summary(self) -> None: # TODO: only raises a NotImplementedError for now
-        '''Generate a toml file and save it to the run directory.'''
-        raise NotImplementedError
->>>>>>> 490dc2cf
+        return copy_body2(copy_environment2)