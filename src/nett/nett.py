<<<<<<< HEAD
"""
This module contains the NETT class, which is the main class for training, testing and analyzing brains in environments.

.. module:: nett
   :synopsis: Main class for training, testing and analyzing brains in environments.

"""

import time
import subprocess
from pathlib import Path
from typing import Any, Optional
from copy import deepcopy
from itertools import product, cycle
from concurrent.futures import ProcessPoolExecutor, Future, wait as future_wait, FIRST_COMPLETED

import pandas as pd
from sb3_contrib import RecurrentPPO
from pynvml import nvmlInitWithFlags, nvmlDeviceGetCount, nvmlDeviceGetHandleByIndex, nvmlDeviceGetMemoryInfo

from nett.utils.io import mute
from nett.utils.job import Job

class NETT:
    """
    The NETT class is the main class for training, testing, and analyzing brains in environments.

    Args:
        brain (Brain): The brain to be trained and tested.
        body (Body): The body to be used for training and testing the brain.
        environment (Environment): The environment in which the brain is to be trained and tested.

    Example:
        >>> from nett import NETT
        >>> # create a brain, body, and environment
        >>> benchmarks = NETT(brain, body, environment)
    """

    def __init__(self, brain: "nett.Brain", body: "nett.Body", environment: "nett.Environment") -> None:
        """
        Initialize the NETT class.
        """
        from nett import logger
        self.logger = logger.getChild(__class__.__name__)
        self.brain = brain
        self.body = body
        self.environment = environment
        # for NVIDIA memory management
        # flag 1 indicates that it will not throw an error if there is no NVIDIA GPU
        nvmlInitWithFlags(1)

    def run(self,
            output_dir: Path | str,
            num_brains: int = 1,
            mode: str = "full",
            train_eps: int = 1000,
            test_eps: int = 20,
            batch_mode: bool = True,
            device_type: str = "cuda",
            devices: list[int] | int =  -1,
            description: Optional[str] = None,
            job_memory: int = 4,
            buffer: float = 1.2,
            steps_per_episode: int = 1000,
            conditions: Optional[list[str]] = None,
            verbosity: int = 1,
            run_id: str = '',
            synchronous=False,
            save_checkpoints: bool = False,
            checkpoint_freq: int = 30_000) -> list[Future]: # pylint: disable=unused-argument
        """
        Run the training and testing of the brains in the environment.

        Args:
            output_dir (Path | str): The directory where the run results will be stored.
            num_brains (int, optional): The number of brains to be trained and tested. Defaults to 1.
            mode (str, optional): The mode in which the brains are to be trained and tested. It can be "train", "test", or "full". Defaults to "full".
            train_eps (int, optional): The number of episodes the brains are to be trained for. Defaults to 1000.
            test_eps (int, optional): The number of episodes the brains are to be tested for. Defaults to 20.
            batch_mode (bool, optional): Whether to run in batch mode, which will not display Unity windows. Good for headless servers. Defaults to True.
            device_type (str, optional): The type of device to be used for training and testing. It can only be "cuda" currently. Defaults to "cuda".
            devices (list[int] | int, optional): The list of devices to be used for training and testing. If -1, all available devices will be used. Defaults to -1.
            description (str, optional): A description of the run. Defaults to None.
            job_memory (int, optional): The memory allocated, in Gigabytes, for a single job. Defaults to 4.
            buffer (float, optional): The buffer for memory allocation. Defaults to 1.2.
            steps_per_episode (int, optional): The number of steps per episode. Defaults to 1000.
            verbosity (int, optional): The verbosity level of the run. Defaults to 1.
            run_id (str, optional): The run ID. Defaults to ''.
            synchronous (bool, optional): Whether to wait for all jobs to end rather than return a Promise. Defaults to False.
            save_checkpoints (bool, optional): Whether to save checkpoints during training. Defaults to False.
            checkpoint_freq (int, optional): The frequency at which checkpoints are saved. Defaults to 30_000.

        Returns:
            list[Future]: A list of futures representing the jobs that have been launched.

        Example:
            >>> job_sheet = benchmarks.run(output_dir="./test_run", num_brains=2, train_eps=100, test_eps=10) # benchmarks is an instance of NETT
        """
        # set up the output_dir (wherever the user specifies, REQUIRED, NO DEFAULT)
        self.output_dir = Path(output_dir)
        self.output_dir.mkdir(parents=True, exist_ok=True)
        self.logger.info(f"Set up run directory at: {self.output_dir.resolve()}")

        # register run config
        self.mode = mode
        self.verbosity = verbosity
        self.num_brains = num_brains
        self.train_eps = train_eps
        self.test_eps = test_eps
        self.description = description
        self.job_memory = job_memory
        self.buffer = buffer
        self.steps_per_episode = steps_per_episode
        self.device_type = self._validate_device_type(device_type)
        self.devices: list[int] | int = self._validate_devices(devices)
        self.batch_mode: bool = batch_mode
        self.run_id = run_id
        self.save_checkpoints = save_checkpoints
        self.checkpoint_freq = checkpoint_freq
        
        # schedule jobs
        jobs, waitlist = self._schedule_jobs(conditions=conditions)
        self.logger.info("Scheduled jobs")

        # launch jobs
        self.logger.info("Launching")
        job_sheet = self.launch_jobs(jobs, synchronous, waitlist)

        # return control back to the user after launching jobs, do not block
        return job_sheet

    def launch_jobs(self, jobs: list[Job], wait: bool, waitlist: list[Job] = []) -> dict[Future, Job]:
        """
        Launch the jobs in the job sheet.

        Args:
            jobs (list[Job]): The jobs to be launched.
            waitlist (list[Job], optional): The jobs that are to be queued until memory is available.

        Returns:
            dict[Future, Job]: A dictionary of futures corresponding to the jobs that were launched from them.
        """
        try:
            max_workers = 1 if len(jobs) == 1 else None
            initializer = mute if not self.verbosity else None
            executor = ProcessPoolExecutor(max_workers=max_workers, initializer=initializer)
            job_sheet: dict[Future, dict[str, Job]] = {}

            for job in jobs:
                job_future = executor.submit(self._execute_job, job)
                job_sheet[job_future] = job
                time.sleep(1)

            while waitlist:
                done, _ = future_wait(job_sheet, return_when=FIRST_COMPLETED)
                for doneFuture in done:
                    freeDevice: int = job_sheet.pop(doneFuture).device
                    job = waitlist.pop()
                    job.device = freeDevice
                    job_future = executor.submit(self._execute_job, job)
                    job_sheet[job_future] = job
                    time.sleep(1)

            if wait:
                while job_sheet:
                    done, _ = future_wait(job_sheet, return_when=FIRST_COMPLETED)
                    for doneFuture in done:
                        job_sheet.pop(doneFuture)
                    time.sleep(1)

            return job_sheet
        except Exception as e:
            print(str(e))

    def status(self, job_sheet: dict[Future, Job]) -> pd.DataFrame:
        """
        Get the status of the jobs in the job sheet.

        Args:
            job_sheet (dict[Future, Job]): The job sheet returned by the .launch_jobs() method.

        Returns:
            pd.DataFrame: A dataframe containing the status of the jobs in the job sheet.

        Example:
            >>> status = benchmarks.status(job_sheet)
            >>> # benchmarks is an instance of NETT, job_sheet is the job sheet returned by the .run() method
        """
        selected_columns = ["brain_id", "condition", "device"]
        filtered_job_sheet = self._filter_job_sheet(job_sheet, selected_columns)
        return pd.json_normalize(filtered_job_sheet)

# TODO v0.3, make .analyze() a staticmethod so that it does not need a class instance to call
    # TODO v0.3. add support for user specified output_dir
    # Discussion v0.3 is print okay or should we have it log using nett's logger?
    # Discussion v0.3 move this out of the class entirely? from nett import analyze, analyze(...)

    @staticmethod
    def analyze(
                config: str,
                run_dir: str | Path,
                output_dir: Optional[str | Path] = None,
                ep_bucket: int = 100,
                num_episodes: int = 1000,
                bar_order: str | list[int] = "default",
                color_bars: bool = True) -> None:
        """
        Analyze the results of a run.

        This method is a static method and does not require an instance of the NETT class to be called.

        Args:
            config (str): The configuration of the experiment to be analyzed. It can be "parsing", "binding", or "viewinvariant".
            run_dir (str | Path): The directory where the run results are stored.
            output_dir (str | Path, optional): The directory where the analysis results will be stored. 
                If None, the analysis results will be stored in the run directory.
            ep_bucket (int, optional): The number of episodes to be grouped together for analysis.
            num_episodes (int, optional): The number of episodes to be analyzed.
            bar_order (str | list[int], optional): The order in which the bars are to be displayed in the analysis plots. 
                Default is "default". Can be "default", "asc", "desc", or a list of bar numbers (e.g. [3,1,2,4]).
            color_bars (bool, optional): Whether to color the bars in the analysis plots by condition. Default is True.

        Returns:
            None

        Example:
            >>> nett.analyze(run_dir="./test_run", output_dir="./results") # benchmarks is an instance of NETT
        """
        # TODO may need to clean up this file structure
        # set paths
        run_dir = Path(run_dir).resolve()
        analysis_dir = Path(__file__).resolve().parent.joinpath("analysis")
        if output_dir is None:
            output_dir = run_dir.joinpath("results")
        output_dir = Path(output_dir).resolve()
        output_dir.mkdir(parents=True, exist_ok=True)

        chick_data_dir = Path(analysis_dir).joinpath("ChickData", f"{config.lower()}.csv")

        if not chick_data_dir.exists():
            raise ValueError(f"'{config}' is not a valid config.")

        # translate bar_order for R to read
        bar_order_str = str(bar_order).translate({ord(i): None for i in ' []'}) # remove spaces and brackets from bar_order

        # merge
        print("Running merge")
        subprocess.run(["Rscript", str(analysis_dir.joinpath("NETT_merge_csvs.R")),
                        "--logs-dir", str(run_dir),
                        "--results-dir", str(output_dir),
                        "--results-name", "analysis_data",
                        "--csv-train", "train_results.csv",
                        "--csv-test", "test_results.csv"], check=True)

        # train
        print("Running analysis for [train]")
        subprocess.run(["Rscript", str(analysis_dir.joinpath("NETT_train_viz.R")),
                        "--data-loc", str(output_dir.joinpath("analysis_data")),
                        "--results-wd", str(output_dir),
                        "--ep-bucket", str(ep_bucket),
                        "--num-episodes", str(num_episodes)], check=True)

        # test
        print("Running analysis for [test]")
        subprocess.run(["Rscript", str(analysis_dir.joinpath("NETT_test_viz.R")),
                        "--data-loc", str(output_dir.joinpath("analysis_data")),
                        "--results-wd", str(output_dir),
                        "--bar-order", bar_order_str,
                        "--color-bars", str(color_bars),
                        "--chick-file", str(chick_data_dir)], check=True)

        print(f"Analysis complete. See results at {output_dir}")

    def _schedule_jobs(self, conditions: Optional[list[str]] = None) -> tuple[list[Job], list[Job]]:
        # create jobs
        
        # create set of all conditions
        all_conditions: set[str] = set(self.environment.config.conditions)
    
        # check if user-defined their own conditions
        if (conditions is not None):
            # create a set of user-defined conditions
            user_conditions: set[str] = set(conditions)

            if user_conditions.issubset(all_conditions):
                self.logger.info(f"Using user specified conditions: {conditions}")
                # create set of all brain-environment combinations for user-defined conditions
                task_set: set[tuple[str,int]] = set(product(user_conditions, set(range(1, self.num_brains + 1))))
            else:
                raise ValueError(f"Unknown conditions: {conditions}. Available conditions are: {self.environment.config.conditions}")
        # default to all conditions
        else:
            # create set of all brain-environment combinations
            task_set: set[tuple[str,int]] = set(product(all_conditions, set(range(1, self.num_brains + 1))))

        jobs: list[Job] = []
        waitlist: list[Job] = []

        # assign devices based on memory availability
        # get the list of devices
        free_devices: list[int] | int = self.devices.copy()

        # get the free memory status for each device
        free_device_memory: dict[int, int] = {device: memory_status["free"] for device, memory_status in self._get_memory_status().items()}

        # estimate memory for a single job
        job_memory: float = self.buffer * self._estimate_job_memory(free_device_memory)

        while task_set:
            # if there are no free devices, add jobs to the waitlist
            if not free_devices:
                waitlist = [
                    Job(brain_id, condition, -1, self.output_dir, len(jobs)+i) 
                    for i, (condition, brain_id) in enumerate(task_set)
                ]
                self.logger.warning("Insufficient GPU Memory. Jobs will be queued until memory is available. This may take a while.")
                break
            # remove devices that don't have enough memory
            elif free_device_memory[free_devices[-1]] < job_memory:
                free_devices.pop()
            # assign device to job
            else:
                # allocate memory
                free_device_memory[free_devices[-1]] -= job_memory
                # create job
                condition, brain_id = task_set.pop()
                job = Job(brain_id, condition, free_devices[-1], self.output_dir, len(jobs))
                jobs.append(job)

        return jobs, waitlist

    def _wrap_env(self, mode: str, kwargs: dict[str,Any]) -> "nett.Body":
        copy_environment = deepcopy(self.environment)
        copy_environment.initialize(mode=mode, **kwargs)
        # apply wrappers (body)
        return self.body(copy_environment)

    def _execute_job(self, job: Job) -> Future:

        # for train
        if self.mode not in ["train", "test", "full"]:
            raise ValueError(f"Unknown mode type {self.mode}, should be one of ['train', 'test', 'full']")

        brain: "nett.Brain" = deepcopy(self.brain)

        # common environment kwargs
        kwargs = {"rewarded": bool(brain.reward),
                  "rec_path": str(job.paths["env_recs"]),
                  "log_path": str(job.paths["env_logs"]),
                  "condition": job.condition,
                  "run_id": job.brain_id,
                  "episode_steps": self.steps_per_episode,
                  "device_type": self.device_type,
                  "batch_mode": self.batch_mode}

        # for train
        if self.mode in ["train", "full"]:
            try:
                # initialize environment with necessary arguments
                train_environment = self._wrap_env("train", kwargs)
                # calculate iterations
                iterations = self.steps_per_episode * self.train_eps
                # train
                brain.train(
                    env=train_environment,
                    iterations=iterations,
                    device_type=self.device_type,
                    device=job.device,
                    index=job.index,
                    paths=job.paths,
                    save_checkpoints=self.save_checkpoints,
                    checkpoint_freq=self.checkpoint_freq,)
                train_environment.close()
            except Exception as e:
                self.logger.error(f"Error in training: {e}")
                train_environment.close()
                exit()    

        # for test
        if self.mode in ["test", "full"]:
            try:
                # initialize environment with necessary arguments
                test_environment = self._wrap_env("test", kwargs)
                # calculate iterations
                iterations = self.test_eps * test_environment.config.num_conditions

                # Q: Why in test but not in train?
                if not issubclass(brain.algorithm, RecurrentPPO):
                    iterations *= self.steps_per_episode

                # test
                brain.test(
                    env=test_environment,
                    iterations=iterations,
                    model_path=str(job.paths['model'].joinpath('latest_model.zip')),
                    rec_path = str(job.paths["env_recs"]),
                    index=job.index)
                test_environment.close()
            except Exception as e:
                self.logger.error(f"Error in testing: {e}")
                test_environment.close()
                exit()

        return f"Job Completed Successfully for Brain #{job.brain_id} with Condition: {job.condition}"

    # pylint: disable-next=unused-argument
    def _estimate_job_memory(self, device_memory_status: dict) -> int: # pylint: disable=unused-argument
        # TODO (v0.5) add a dummy job to gauge memory consumption

        # # get device with the maxmium memory available
        # max_memory_device = max(device_memory_status,
        #                         key=lambda device: device_memory_status[device].free)
        # # send a dummy job to gauge memory consumption
        # dummy_job = self._create_job(device=max_memory_device,
        #                              mode=random.choice(self.environment.config.modes),
        #                              brain_id=-1)

        # # send the job
        # self.logger.info("Estimating memory by executing a single job")

        # return a hurestic value for now (4GiB per job)
        # multiply to return in bytes
        memory_allocated = self.job_memory * (1024 * 1024 * 1024)
        return memory_allocated

    def _filter_job_sheet(self, job_sheet: dict[Future, dict[str,Any]], selected_columns: list[str]) -> list[dict[str,bool|str]]:
        # TODO include waitlisted jobs
        runStatus = lambda job_future: {'running': job_future.running()}
        jobInfo = lambda job: {k: getattr(job, k) for k in selected_columns}

        return [runStatus(job_future) | jobInfo(job) for job_future, job in job_sheet.items()]

    def _get_memory_status(self) -> dict[int, dict[str, int]]:
        unpack = lambda memory_status: {"free": memory_status.free, "used": memory_status.used, "total": memory_status.total}
        memory_status = {
            device_id : unpack(nvmlDeviceGetMemoryInfo(nvmlDeviceGetHandleByIndex(device_id))) 
            for device_id in self.devices
        }
        return memory_status

    def _validate_device_type(self, device_type: str) -> str:
        # TODO (v0.5) add automatic type checking usimg pydantic or similar
        if device_type not in ["cuda"]:
            raise ValueError("Should be one of ['cuda']")

        return device_type

    def _validate_devices(self, devices: list[int] | int) -> list[int]:
        # check if the devices are available and return the list of devices to be used
        available_devices: list[int] = list(range(nvmlDeviceGetCount()))

        if devices == -1:
            devices = available_devices
        elif isinstance(devices, list) and not set(devices).issubset(set(available_devices)):
            raise ValueError("Custom device list lists unknown devices. Available devices are: {available_devices}")

        self.logger.info(f"Devices that will be used: {devices}")

        return devices

    def summary(self) -> None: # TODO: only raises a NotImplementedError for now
        '''Generate a toml file and save it to the run directory.'''
        raise NotImplementedError
    
=======
"""
This module contains the NETT class, which is the main class for training, testing and analyzing brains in environments.

.. module:: nett
   :synopsis: Main class for training, testing and analyzing brains in environments.

"""

import time
import subprocess
from pathlib import Path
from typing import Any, Optional
from copy import deepcopy
from itertools import product, cycle
from concurrent.futures import ProcessPoolExecutor, Future, wait as future_wait, FIRST_COMPLETED

import pandas as pd
from sb3_contrib import RecurrentPPO
from pynvml import nvmlInitWithFlags, nvmlDeviceGetCount, nvmlDeviceGetHandleByIndex, nvmlDeviceGetMemoryInfo

from nett.utils.io import mute
from nett.utils.job import Job

class NETT:
    """
    The NETT class is the main class for training, testing, and analyzing brains in environments.

    Args:
        brain (Brain): The brain to be trained and tested.
        body (Body): The body to be used for training and testing the brain.
        environment (Environment): The environment in which the brain is to be trained and tested.

    Example:
        >>> from nett import NETT
        >>> # create a brain, body, and environment
        >>> benchmarks = NETT(brain, body, environment)
    """

    def __init__(self, brain: "nett.Brain", body: "nett.Body", environment: "nett.Environment") -> None:
        """
        Initialize the NETT class.
        """
        from nett import logger
        self.logger = logger.getChild(__class__.__name__)
        self.brain = brain
        self.body = body
        self.environment = environment
        # for NVIDIA memory management
        # flag 1 indicates that it will not throw an error if there is no NVIDIA GPU
        nvmlInitWithFlags(1)

    def run(self,
            output_dir: Path | str,
            num_brains: int = 1,
            mode: str = "full",
            train_eps: int = 1000,
            test_eps: int = 20,
            batch_mode: bool = True,
            device_type: str = "cuda",
            devices: list[int] | int =  -1,
            description: Optional[str] = None,
            job_memory: int = 4,
            buffer: float = 1.2,
            steps_per_episode: int = 1000,
            conditions: Optional[list[str]] = None,
            verbosity: int = 1,
            run_id: str = '',
            synchronous=False,
            save_checkpoints: bool = False,
            checkpoint_freq: int = 30_000) -> list[Future]: # pylint: disable=unused-argument
        """
        Run the training and testing of the brains in the environment.

        Args:
            output_dir (Path | str): The directory where the run results will be stored.
            num_brains (int, optional): The number of brains to be trained and tested. Defaults to 1.
            mode (str, optional): The mode in which the brains are to be trained and tested. It can be "train", "test", or "full". Defaults to "full".
            train_eps (int, optional): The number of episodes the brains are to be trained for. Defaults to 1000.
            test_eps (int, optional): The number of episodes the brains are to be tested for. Defaults to 20.
            batch_mode (bool, optional): Whether to run in batch mode, which will not display Unity windows. Good for headless servers. Defaults to True.
            device_type (str, optional): The type of device to be used for training and testing. It can only be "cuda" currently. Defaults to "cuda".
            devices (list[int] | int, optional): The list of devices to be used for training and testing. If -1, all available devices will be used. Defaults to -1.
            description (str, optional): A description of the run. Defaults to None.
            job_memory (int, optional): The memory allocated, in Gigabytes, for a single job. Defaults to 4.
            buffer (float, optional): The buffer for memory allocation. Defaults to 1.2.
            steps_per_episode (int, optional): The number of steps per episode. Defaults to 1000.
            verbosity (int, optional): The verbosity level of the run. Defaults to 1.
            run_id (str, optional): The run ID. Defaults to ''.
            synchronous (bool, optional): Whether to wait for all jobs to end rather than return a Promise. Defaults to False.
            save_checkpoints (bool, optional): Whether to save checkpoints during training. Defaults to False.
            checkpoint_freq (int, optional): The frequency at which checkpoints are saved. Defaults to 30_000.

        Returns:
            list[Future]: A list of futures representing the jobs that have been launched.

        Example:
            >>> job_sheet = benchmarks.run(output_dir="./test_run", num_brains=2, train_eps=100, test_eps=10) # benchmarks is an instance of NETT
        """
        # set up the output_dir (wherever the user specifies, REQUIRED, NO DEFAULT)
        self.output_dir = Path(output_dir)
        self.output_dir.mkdir(parents=True, exist_ok=True)
        self.logger.info(f"Set up run directory at: {self.output_dir.resolve()}")

        # register run config
        self.mode = mode
        self.verbosity = verbosity
        self.num_brains = num_brains
        self.train_eps = train_eps
        self.test_eps = test_eps
        self.description = description
        self.job_memory = job_memory
        self.buffer = buffer
        self.steps_per_episode = steps_per_episode
        self.device_type = self._validate_device_type(device_type)
        self.devices: list[int] | int = self._validate_devices(devices)
        self.batch_mode: bool = batch_mode
        self.run_id = run_id
        self.save_checkpoints = save_checkpoints
        self.checkpoint_freq = checkpoint_freq
        
        # schedule jobs
        jobs, waitlist = self._schedule_jobs(conditions=conditions)
        self.logger.info("Scheduled jobs")

        # launch jobs
        self.logger.info("Launching")
        job_sheet = self.launch_jobs(jobs, synchronous, waitlist)

        # return control back to the user after launching jobs, do not block
        return job_sheet

    def launch_jobs(self, jobs: list[Job], wait: bool, waitlist: list[Job] = []) -> dict[Future, Job]:
        """
        Launch the jobs in the job sheet.

        Args:
            jobs (list[Job]): The jobs to be launched.
            waitlist (list[Job], optional): The jobs that are to be queued until memory is available.

        Returns:
            dict[Future, Job]: A dictionary of futures corresponding to the jobs that were launched from them.
        """
        try:
            max_workers = 1 if len(jobs) == 1 else None
            initializer = mute if not self.verbosity else None
            executor = ProcessPoolExecutor(max_workers=max_workers, initializer=initializer)
            job_sheet: dict[Future, dict[str, Job]] = {}

            for job in jobs:
                job_future = executor.submit(self._execute_job, job)
                job_sheet[job_future] = job
                time.sleep(1)

            while waitlist:
                done, _ = future_wait(job_sheet, return_when=FIRST_COMPLETED)
                for doneFuture in done:
                    freeDevice: int = job_sheet.pop(doneFuture).device
                    job = waitlist.pop()
                    job.device = freeDevice
                    job_future = executor.submit(self._execute_job, job)
                    job_sheet[job_future] = job
                    time.sleep(1)

            if wait:
                while job_sheet:
                    done, _ = future_wait(job_sheet, return_when=FIRST_COMPLETED)
                    for doneFuture in done:
                        job_sheet.pop(doneFuture)
                    time.sleep(1)

            return job_sheet
        except Exception as e:
            print(str(e))

    def status(self, job_sheet: dict[Future, Job]) -> pd.DataFrame:
        """
        Get the status of the jobs in the job sheet.

        Args:
            job_sheet (dict[Future, Job]): The job sheet returned by the .launch_jobs() method.

        Returns:
            pd.DataFrame: A dataframe containing the status of the jobs in the job sheet.

        Example:
            >>> status = benchmarks.status(job_sheet)
            >>> # benchmarks is an instance of NETT, job_sheet is the job sheet returned by the .run() method
        """
        selected_columns = ["brain_id", "condition", "device"]
        filtered_job_sheet = self._filter_job_sheet(job_sheet, selected_columns)
        return pd.json_normalize(filtered_job_sheet)

# TODO v0.3, make .analyze() a staticmethod so that it does not need a class instance to call
    # TODO v0.3. add support for user specified output_dir
    # Discussion v0.3 is print okay or should we have it log using nett's logger?
    # Discussion v0.3 move this out of the class entirely? from nett import analyze, analyze(...)

    @staticmethod
    def analyze(config: str,
                run_dir: str | Path,
                output_dir: Optional[str | Path] = None,
                ep_bucket: int = 100,
                num_episodes: int = 1000,
                bar_order: str | list[int] = "default",
                color_bars: bool = True) -> None:
        """
        Analyze the results of a run.

        This method is a static method and does not require an instance of the NETT class to be called.

        Args:
            config (str): The configuration of the experiment to be analyzed. It can be "parsing", "binding", or "viewinvariant".
            run_dir (str | Path): The directory where the run results are stored.
            output_dir (str | Path, optional): The directory where the analysis results will be stored. 
                If None, the analysis results will be stored in the run directory.
            ep_bucket (int, optional): The number of episodes to be grouped together for analysis.
            num_episodes (int, optional): The number of episodes to be analyzed.
            bar_order (str | list[int], optional): The order in which the bars are to be displayed in the analysis plots. 
                Default is "default". Can be "default", "asc", "desc", or a list of bar numbers (e.g. [3,1,2,4]).
            color_bars (bool, optional): Whether to color the bars in the analysis plots by condition. Default is True.

        Returns:
            None

        Example:
            >>> nett.analyze(run_dir="./test_run", output_dir="./results") # benchmarks is an instance of NETT
        """
        # TODO may need to clean up this file structure
        # set paths
        run_dir = Path(run_dir).resolve()
        analysis_dir = Path(__file__).resolve().parent.joinpath("analysis")
        if output_dir is None:
            output_dir = run_dir.joinpath("results")
        output_dir = Path(output_dir).resolve()
        output_dir.mkdir(parents=True, exist_ok=True)

        chick_data_dir = Path(analysis_dir).joinpath("ChickData", f"{config.lower()}.csv")

        if not chick_data_dir.exists():
            raise ValueError(f"'{config}' is not a valid config.")

        # translate bar_order for R to read
        bar_order_str = str(bar_order).translate({ord(i): None for i in ' []'}) # remove spaces and brackets from bar_order

        # merge
        print("Running merge")
        subprocess.run(["Rscript", str(analysis_dir.joinpath("NETT_merge_csvs.R")),
                        "--logs-dir", str(run_dir),
                        "--results-dir", str(output_dir),
                        "--results-name", "analysis_data",
                        "--csv-train", "train_results.csv",
                        "--csv-test", "test_results.csv"], check=True)

        # train
        print("Running analysis for [train]")
        subprocess.run(["Rscript", str(analysis_dir.joinpath("NETT_train_viz.R")),
                        "--data-loc", str(output_dir.joinpath("analysis_data")),
                        "--results-wd", str(output_dir),
                        "--ep-bucket", str(ep_bucket),
                        "--num-episodes", str(num_episodes)], check=True)

        # test
        print("Running analysis for [test]")
        subprocess.run(["Rscript", str(analysis_dir.joinpath("NETT_test_viz.R")),
                        "--data-loc", str(output_dir.joinpath("analysis_data")),
                        "--results-wd", str(output_dir),
                        "--bar-order", bar_order_str,
                        "--color-bars", str(color_bars),
                        "--chick-file", str(chick_data_dir)], check=True)

        print(f"Analysis complete. See results at {output_dir}")

    def _schedule_jobs(self, conditions: Optional[list[str]] = None) -> tuple[list[Job], list[Job]]:
        # create jobs
        
        # create set of all conditions
        all_conditions: set[str] = set(self.environment.config.conditions)
    
        # check if user-defined their own conditions
        if (conditions is not None):
            # create a set of user-defined conditions
            user_conditions: set[str] = set(conditions)

            if user_conditions.issubset(all_conditions):
                self.logger.info(f"Using user specified conditions: {conditions}")
                # create set of all brain-environment combinations for user-defined conditions
                task_set: set[tuple[str,int]] = set(product(user_conditions, set(range(1, self.num_brains + 1))))
            else:
                raise ValueError(f"Unknown conditions: {conditions}. Available conditions are: {self.environment.config.conditions}")
        # default to all conditions
        else:
            # create set of all brain-environment combinations
            task_set: set[tuple[str,int]] = set(product(all_conditions, set(range(1, self.num_brains + 1))))

        jobs: list[Job] = []
        waitlist: list[Job] = []

        # assign devices based on memory availability
        # get the list of devices
        free_devices: list[int] | int = self.devices.copy()

        # get the free memory status for each device
        free_device_memory: dict[int, int] = {device: memory_status["free"] for device, memory_status in self._get_memory_status().items()}

        # estimate memory for a single job
        job_memory: float = self.buffer * self._estimate_job_memory(free_device_memory)

        while task_set:
            # if there are no free devices, add jobs to the waitlist
            if not free_devices:
                waitlist = [
                    Job(brain_id, condition, -1, self.output_dir, len(jobs)+i) 
                    for i, (condition, brain_id) in enumerate(task_set)
                ]
                self.logger.warning("Insufficient GPU Memory. Jobs will be queued until memory is available. This may take a while.")
                break
            # remove devices that don't have enough memory
            elif free_device_memory[free_devices[-1]] < job_memory:
                free_devices.pop()
            # assign device to job
            else:
                # allocate memory
                free_device_memory[free_devices[-1]] -= job_memory
                # create job
                condition, brain_id = task_set.pop()
                job = Job(brain_id, condition, free_devices[-1], self.output_dir, len(jobs))
                jobs.append(job)

        return jobs, waitlist

    def _wrap_env(self, mode: str, kwargs: dict[str,Any]) -> "nett.Body":
        copy_environment = deepcopy(self.environment)
        copy_environment.initialize(mode=mode, **kwargs)
        # apply wrappers (body)
        return self.body(copy_environment)

    def _execute_job(self, job: Job) -> Future:

        # for train
        if self.mode not in ["train", "test", "full"]:
            raise ValueError(f"Unknown mode type {self.mode}, should be one of ['train', 'test', 'full']")

        brain: "nett.Brain" = deepcopy(self.brain)

        # common environment kwargs
        kwargs = {"rewarded": bool(brain.reward == "rewarded"),
                  "rec_path": str(job.paths["env_recs"]),
                  "log_path": str(job.paths["env_logs"]),
                  "condition": job.condition,
                  "run_id": job.brain_id,
                  "episode_steps": self.steps_per_episode,
                  "device_type": self.device_type,
                  "batch_mode": self.batch_mode}

        # for train
        if self.mode in ["train", "full"]:
            try:
                # initialize environment with necessary arguments
                train_environment = self._wrap_env("train", kwargs)
                # calculate iterations
                iterations = self.steps_per_episode * self.train_eps
                # train
                brain.train(
                    env=train_environment,
                    iterations=iterations,
                    device_type=self.device_type,
                    device=job.device,
                    index=job.index,
                    paths=job.paths,
                    save_checkpoints=self.save_checkpoints,
                    checkpoint_freq=self.checkpoint_freq,)
                train_environment.close()
            except Exception as e:
                self.logger.error(f"Error in training: {e}")
                train_environment.close()
                exit()    

        # for test
        if self.mode in ["test", "full"]:
            try:
                # initialize environment with necessary arguments
                test_environment = self._wrap_env("test", kwargs)
                # calculate iterations
                iterations = self.test_eps * test_environment.config.num_conditions

                # Q: Why in test but not in train?
                if not issubclass(brain.algorithm, RecurrentPPO):
                    iterations *= self.steps_per_episode

                # test
                brain.test(
                    env=test_environment,
                    iterations=iterations,
                    model_path=str(job.paths['model'].joinpath('latest_model.zip')),
                    rec_path = str(job.paths["env_recs"]),
                    index=job.index)
                test_environment.close()
            except Exception as e:
                self.logger.error(f"Error in testing: {e}")
                test_environment.close()
                exit()

        return f"Job Completed Successfully for Brain #{job.brain_id} with Condition: {job.condition}"

    # pylint: disable-next=unused-argument
    def _estimate_job_memory(self, device_memory_status: dict) -> int: # pylint: disable=unused-argument
        # TODO (v0.5) add a dummy job to gauge memory consumption

        # # get device with the maxmium memory available
        # max_memory_device = max(device_memory_status,
        #                         key=lambda device: device_memory_status[device].free)
        # # send a dummy job to gauge memory consumption
        # dummy_job = self._create_job(device=max_memory_device,
        #                              mode=random.choice(self.environment.config.modes),
        #                              brain_id=-1)

        # # send the job
        # self.logger.info("Estimating memory by executing a single job")

        # return a hurestic value for now (4GiB per job)
        # multiply to return in bytes
        memory_allocated = self.job_memory * (1024 * 1024 * 1024)
        return memory_allocated

    def _filter_job_sheet(self, job_sheet: dict[Future, dict[str,Any]], selected_columns: list[str]) -> list[dict[str,bool|str]]:
        # TODO include waitlisted jobs
        runStatus = lambda job_future: {'running': job_future.running()}
        jobInfo = lambda job: {k: getattr(job, k) for k in selected_columns}

        return [runStatus(job_future) | jobInfo(job) for job_future, job in job_sheet.items()]

    def _get_memory_status(self) -> dict[int, dict[str, int]]:
        unpack = lambda memory_status: {"free": memory_status.free, "used": memory_status.used, "total": memory_status.total}
        memory_status = {
            device_id : unpack(nvmlDeviceGetMemoryInfo(nvmlDeviceGetHandleByIndex(device_id))) 
            for device_id in self.devices
        }
        return memory_status

    def _validate_device_type(self, device_type: str) -> str:
        # TODO (v0.5) add automatic type checking usimg pydantic or similar
        if device_type not in ["cuda"]:
            raise ValueError("Should be one of ['cuda']")

        return device_type

    def _validate_devices(self, devices: list[int] | int) -> list[int]:
        # check if the devices are available and return the list of devices to be used
        available_devices: list[int] = list(range(nvmlDeviceGetCount()))

        if devices == -1:
            devices = available_devices
        elif isinstance(devices, list) and not set(devices).issubset(set(available_devices)):
            raise ValueError("Custom device list lists unknown devices. Available devices are: {available_devices}")

        self.logger.info(f"Devices that will be used: {devices}")

        return devices

    def summary(self) -> None: # TODO: only raises a NotImplementedError for now
        '''Generate a toml file and save it to the run directory.'''
        raise NotImplementedError
>>>>>>> 09c26055
<|MERGE_RESOLUTION|>--- conflicted
+++ resolved
@@ -1,4 +1,3 @@
-<<<<<<< HEAD
 """
 This module contains the NETT class, which is the main class for training, testing and analyzing brains in environments.
 
@@ -462,468 +461,4 @@
     def summary(self) -> None: # TODO: only raises a NotImplementedError for now
         '''Generate a toml file and save it to the run directory.'''
         raise NotImplementedError
-    
-=======
-"""
-This module contains the NETT class, which is the main class for training, testing and analyzing brains in environments.
-
-.. module:: nett
-   :synopsis: Main class for training, testing and analyzing brains in environments.
-
-"""
-
-import time
-import subprocess
-from pathlib import Path
-from typing import Any, Optional
-from copy import deepcopy
-from itertools import product, cycle
-from concurrent.futures import ProcessPoolExecutor, Future, wait as future_wait, FIRST_COMPLETED
-
-import pandas as pd
-from sb3_contrib import RecurrentPPO
-from pynvml import nvmlInitWithFlags, nvmlDeviceGetCount, nvmlDeviceGetHandleByIndex, nvmlDeviceGetMemoryInfo
-
-from nett.utils.io import mute
-from nett.utils.job import Job
-
-class NETT:
-    """
-    The NETT class is the main class for training, testing, and analyzing brains in environments.
-
-    Args:
-        brain (Brain): The brain to be trained and tested.
-        body (Body): The body to be used for training and testing the brain.
-        environment (Environment): The environment in which the brain is to be trained and tested.
-
-    Example:
-        >>> from nett import NETT
-        >>> # create a brain, body, and environment
-        >>> benchmarks = NETT(brain, body, environment)
-    """
-
-    def __init__(self, brain: "nett.Brain", body: "nett.Body", environment: "nett.Environment") -> None:
-        """
-        Initialize the NETT class.
-        """
-        from nett import logger
-        self.logger = logger.getChild(__class__.__name__)
-        self.brain = brain
-        self.body = body
-        self.environment = environment
-        # for NVIDIA memory management
-        # flag 1 indicates that it will not throw an error if there is no NVIDIA GPU
-        nvmlInitWithFlags(1)
-
-    def run(self,
-            output_dir: Path | str,
-            num_brains: int = 1,
-            mode: str = "full",
-            train_eps: int = 1000,
-            test_eps: int = 20,
-            batch_mode: bool = True,
-            device_type: str = "cuda",
-            devices: list[int] | int =  -1,
-            description: Optional[str] = None,
-            job_memory: int = 4,
-            buffer: float = 1.2,
-            steps_per_episode: int = 1000,
-            conditions: Optional[list[str]] = None,
-            verbosity: int = 1,
-            run_id: str = '',
-            synchronous=False,
-            save_checkpoints: bool = False,
-            checkpoint_freq: int = 30_000) -> list[Future]: # pylint: disable=unused-argument
-        """
-        Run the training and testing of the brains in the environment.
-
-        Args:
-            output_dir (Path | str): The directory where the run results will be stored.
-            num_brains (int, optional): The number of brains to be trained and tested. Defaults to 1.
-            mode (str, optional): The mode in which the brains are to be trained and tested. It can be "train", "test", or "full". Defaults to "full".
-            train_eps (int, optional): The number of episodes the brains are to be trained for. Defaults to 1000.
-            test_eps (int, optional): The number of episodes the brains are to be tested for. Defaults to 20.
-            batch_mode (bool, optional): Whether to run in batch mode, which will not display Unity windows. Good for headless servers. Defaults to True.
-            device_type (str, optional): The type of device to be used for training and testing. It can only be "cuda" currently. Defaults to "cuda".
-            devices (list[int] | int, optional): The list of devices to be used for training and testing. If -1, all available devices will be used. Defaults to -1.
-            description (str, optional): A description of the run. Defaults to None.
-            job_memory (int, optional): The memory allocated, in Gigabytes, for a single job. Defaults to 4.
-            buffer (float, optional): The buffer for memory allocation. Defaults to 1.2.
-            steps_per_episode (int, optional): The number of steps per episode. Defaults to 1000.
-            verbosity (int, optional): The verbosity level of the run. Defaults to 1.
-            run_id (str, optional): The run ID. Defaults to ''.
-            synchronous (bool, optional): Whether to wait for all jobs to end rather than return a Promise. Defaults to False.
-            save_checkpoints (bool, optional): Whether to save checkpoints during training. Defaults to False.
-            checkpoint_freq (int, optional): The frequency at which checkpoints are saved. Defaults to 30_000.
-
-        Returns:
-            list[Future]: A list of futures representing the jobs that have been launched.
-
-        Example:
-            >>> job_sheet = benchmarks.run(output_dir="./test_run", num_brains=2, train_eps=100, test_eps=10) # benchmarks is an instance of NETT
-        """
-        # set up the output_dir (wherever the user specifies, REQUIRED, NO DEFAULT)
-        self.output_dir = Path(output_dir)
-        self.output_dir.mkdir(parents=True, exist_ok=True)
-        self.logger.info(f"Set up run directory at: {self.output_dir.resolve()}")
-
-        # register run config
-        self.mode = mode
-        self.verbosity = verbosity
-        self.num_brains = num_brains
-        self.train_eps = train_eps
-        self.test_eps = test_eps
-        self.description = description
-        self.job_memory = job_memory
-        self.buffer = buffer
-        self.steps_per_episode = steps_per_episode
-        self.device_type = self._validate_device_type(device_type)
-        self.devices: list[int] | int = self._validate_devices(devices)
-        self.batch_mode: bool = batch_mode
-        self.run_id = run_id
-        self.save_checkpoints = save_checkpoints
-        self.checkpoint_freq = checkpoint_freq
-        
-        # schedule jobs
-        jobs, waitlist = self._schedule_jobs(conditions=conditions)
-        self.logger.info("Scheduled jobs")
-
-        # launch jobs
-        self.logger.info("Launching")
-        job_sheet = self.launch_jobs(jobs, synchronous, waitlist)
-
-        # return control back to the user after launching jobs, do not block
-        return job_sheet
-
-    def launch_jobs(self, jobs: list[Job], wait: bool, waitlist: list[Job] = []) -> dict[Future, Job]:
-        """
-        Launch the jobs in the job sheet.
-
-        Args:
-            jobs (list[Job]): The jobs to be launched.
-            waitlist (list[Job], optional): The jobs that are to be queued until memory is available.
-
-        Returns:
-            dict[Future, Job]: A dictionary of futures corresponding to the jobs that were launched from them.
-        """
-        try:
-            max_workers = 1 if len(jobs) == 1 else None
-            initializer = mute if not self.verbosity else None
-            executor = ProcessPoolExecutor(max_workers=max_workers, initializer=initializer)
-            job_sheet: dict[Future, dict[str, Job]] = {}
-
-            for job in jobs:
-                job_future = executor.submit(self._execute_job, job)
-                job_sheet[job_future] = job
-                time.sleep(1)
-
-            while waitlist:
-                done, _ = future_wait(job_sheet, return_when=FIRST_COMPLETED)
-                for doneFuture in done:
-                    freeDevice: int = job_sheet.pop(doneFuture).device
-                    job = waitlist.pop()
-                    job.device = freeDevice
-                    job_future = executor.submit(self._execute_job, job)
-                    job_sheet[job_future] = job
-                    time.sleep(1)
-
-            if wait:
-                while job_sheet:
-                    done, _ = future_wait(job_sheet, return_when=FIRST_COMPLETED)
-                    for doneFuture in done:
-                        job_sheet.pop(doneFuture)
-                    time.sleep(1)
-
-            return job_sheet
-        except Exception as e:
-            print(str(e))
-
-    def status(self, job_sheet: dict[Future, Job]) -> pd.DataFrame:
-        """
-        Get the status of the jobs in the job sheet.
-
-        Args:
-            job_sheet (dict[Future, Job]): The job sheet returned by the .launch_jobs() method.
-
-        Returns:
-            pd.DataFrame: A dataframe containing the status of the jobs in the job sheet.
-
-        Example:
-            >>> status = benchmarks.status(job_sheet)
-            >>> # benchmarks is an instance of NETT, job_sheet is the job sheet returned by the .run() method
-        """
-        selected_columns = ["brain_id", "condition", "device"]
-        filtered_job_sheet = self._filter_job_sheet(job_sheet, selected_columns)
-        return pd.json_normalize(filtered_job_sheet)
-
-# TODO v0.3, make .analyze() a staticmethod so that it does not need a class instance to call
-    # TODO v0.3. add support for user specified output_dir
-    # Discussion v0.3 is print okay or should we have it log using nett's logger?
-    # Discussion v0.3 move this out of the class entirely? from nett import analyze, analyze(...)
-
-    @staticmethod
-    def analyze(config: str,
-                run_dir: str | Path,
-                output_dir: Optional[str | Path] = None,
-                ep_bucket: int = 100,
-                num_episodes: int = 1000,
-                bar_order: str | list[int] = "default",
-                color_bars: bool = True) -> None:
-        """
-        Analyze the results of a run.
-
-        This method is a static method and does not require an instance of the NETT class to be called.
-
-        Args:
-            config (str): The configuration of the experiment to be analyzed. It can be "parsing", "binding", or "viewinvariant".
-            run_dir (str | Path): The directory where the run results are stored.
-            output_dir (str | Path, optional): The directory where the analysis results will be stored. 
-                If None, the analysis results will be stored in the run directory.
-            ep_bucket (int, optional): The number of episodes to be grouped together for analysis.
-            num_episodes (int, optional): The number of episodes to be analyzed.
-            bar_order (str | list[int], optional): The order in which the bars are to be displayed in the analysis plots. 
-                Default is "default". Can be "default", "asc", "desc", or a list of bar numbers (e.g. [3,1,2,4]).
-            color_bars (bool, optional): Whether to color the bars in the analysis plots by condition. Default is True.
-
-        Returns:
-            None
-
-        Example:
-            >>> nett.analyze(run_dir="./test_run", output_dir="./results") # benchmarks is an instance of NETT
-        """
-        # TODO may need to clean up this file structure
-        # set paths
-        run_dir = Path(run_dir).resolve()
-        analysis_dir = Path(__file__).resolve().parent.joinpath("analysis")
-        if output_dir is None:
-            output_dir = run_dir.joinpath("results")
-        output_dir = Path(output_dir).resolve()
-        output_dir.mkdir(parents=True, exist_ok=True)
-
-        chick_data_dir = Path(analysis_dir).joinpath("ChickData", f"{config.lower()}.csv")
-
-        if not chick_data_dir.exists():
-            raise ValueError(f"'{config}' is not a valid config.")
-
-        # translate bar_order for R to read
-        bar_order_str = str(bar_order).translate({ord(i): None for i in ' []'}) # remove spaces and brackets from bar_order
-
-        # merge
-        print("Running merge")
-        subprocess.run(["Rscript", str(analysis_dir.joinpath("NETT_merge_csvs.R")),
-                        "--logs-dir", str(run_dir),
-                        "--results-dir", str(output_dir),
-                        "--results-name", "analysis_data",
-                        "--csv-train", "train_results.csv",
-                        "--csv-test", "test_results.csv"], check=True)
-
-        # train
-        print("Running analysis for [train]")
-        subprocess.run(["Rscript", str(analysis_dir.joinpath("NETT_train_viz.R")),
-                        "--data-loc", str(output_dir.joinpath("analysis_data")),
-                        "--results-wd", str(output_dir),
-                        "--ep-bucket", str(ep_bucket),
-                        "--num-episodes", str(num_episodes)], check=True)
-
-        # test
-        print("Running analysis for [test]")
-        subprocess.run(["Rscript", str(analysis_dir.joinpath("NETT_test_viz.R")),
-                        "--data-loc", str(output_dir.joinpath("analysis_data")),
-                        "--results-wd", str(output_dir),
-                        "--bar-order", bar_order_str,
-                        "--color-bars", str(color_bars),
-                        "--chick-file", str(chick_data_dir)], check=True)
-
-        print(f"Analysis complete. See results at {output_dir}")
-
-    def _schedule_jobs(self, conditions: Optional[list[str]] = None) -> tuple[list[Job], list[Job]]:
-        # create jobs
-        
-        # create set of all conditions
-        all_conditions: set[str] = set(self.environment.config.conditions)
-    
-        # check if user-defined their own conditions
-        if (conditions is not None):
-            # create a set of user-defined conditions
-            user_conditions: set[str] = set(conditions)
-
-            if user_conditions.issubset(all_conditions):
-                self.logger.info(f"Using user specified conditions: {conditions}")
-                # create set of all brain-environment combinations for user-defined conditions
-                task_set: set[tuple[str,int]] = set(product(user_conditions, set(range(1, self.num_brains + 1))))
-            else:
-                raise ValueError(f"Unknown conditions: {conditions}. Available conditions are: {self.environment.config.conditions}")
-        # default to all conditions
-        else:
-            # create set of all brain-environment combinations
-            task_set: set[tuple[str,int]] = set(product(all_conditions, set(range(1, self.num_brains + 1))))
-
-        jobs: list[Job] = []
-        waitlist: list[Job] = []
-
-        # assign devices based on memory availability
-        # get the list of devices
-        free_devices: list[int] | int = self.devices.copy()
-
-        # get the free memory status for each device
-        free_device_memory: dict[int, int] = {device: memory_status["free"] for device, memory_status in self._get_memory_status().items()}
-
-        # estimate memory for a single job
-        job_memory: float = self.buffer * self._estimate_job_memory(free_device_memory)
-
-        while task_set:
-            # if there are no free devices, add jobs to the waitlist
-            if not free_devices:
-                waitlist = [
-                    Job(brain_id, condition, -1, self.output_dir, len(jobs)+i) 
-                    for i, (condition, brain_id) in enumerate(task_set)
-                ]
-                self.logger.warning("Insufficient GPU Memory. Jobs will be queued until memory is available. This may take a while.")
-                break
-            # remove devices that don't have enough memory
-            elif free_device_memory[free_devices[-1]] < job_memory:
-                free_devices.pop()
-            # assign device to job
-            else:
-                # allocate memory
-                free_device_memory[free_devices[-1]] -= job_memory
-                # create job
-                condition, brain_id = task_set.pop()
-                job = Job(brain_id, condition, free_devices[-1], self.output_dir, len(jobs))
-                jobs.append(job)
-
-        return jobs, waitlist
-
-    def _wrap_env(self, mode: str, kwargs: dict[str,Any]) -> "nett.Body":
-        copy_environment = deepcopy(self.environment)
-        copy_environment.initialize(mode=mode, **kwargs)
-        # apply wrappers (body)
-        return self.body(copy_environment)
-
-    def _execute_job(self, job: Job) -> Future:
-
-        # for train
-        if self.mode not in ["train", "test", "full"]:
-            raise ValueError(f"Unknown mode type {self.mode}, should be one of ['train', 'test', 'full']")
-
-        brain: "nett.Brain" = deepcopy(self.brain)
-
-        # common environment kwargs
-        kwargs = {"rewarded": bool(brain.reward == "rewarded"),
-                  "rec_path": str(job.paths["env_recs"]),
-                  "log_path": str(job.paths["env_logs"]),
-                  "condition": job.condition,
-                  "run_id": job.brain_id,
-                  "episode_steps": self.steps_per_episode,
-                  "device_type": self.device_type,
-                  "batch_mode": self.batch_mode}
-
-        # for train
-        if self.mode in ["train", "full"]:
-            try:
-                # initialize environment with necessary arguments
-                train_environment = self._wrap_env("train", kwargs)
-                # calculate iterations
-                iterations = self.steps_per_episode * self.train_eps
-                # train
-                brain.train(
-                    env=train_environment,
-                    iterations=iterations,
-                    device_type=self.device_type,
-                    device=job.device,
-                    index=job.index,
-                    paths=job.paths,
-                    save_checkpoints=self.save_checkpoints,
-                    checkpoint_freq=self.checkpoint_freq,)
-                train_environment.close()
-            except Exception as e:
-                self.logger.error(f"Error in training: {e}")
-                train_environment.close()
-                exit()    
-
-        # for test
-        if self.mode in ["test", "full"]:
-            try:
-                # initialize environment with necessary arguments
-                test_environment = self._wrap_env("test", kwargs)
-                # calculate iterations
-                iterations = self.test_eps * test_environment.config.num_conditions
-
-                # Q: Why in test but not in train?
-                if not issubclass(brain.algorithm, RecurrentPPO):
-                    iterations *= self.steps_per_episode
-
-                # test
-                brain.test(
-                    env=test_environment,
-                    iterations=iterations,
-                    model_path=str(job.paths['model'].joinpath('latest_model.zip')),
-                    rec_path = str(job.paths["env_recs"]),
-                    index=job.index)
-                test_environment.close()
-            except Exception as e:
-                self.logger.error(f"Error in testing: {e}")
-                test_environment.close()
-                exit()
-
-        return f"Job Completed Successfully for Brain #{job.brain_id} with Condition: {job.condition}"
-
-    # pylint: disable-next=unused-argument
-    def _estimate_job_memory(self, device_memory_status: dict) -> int: # pylint: disable=unused-argument
-        # TODO (v0.5) add a dummy job to gauge memory consumption
-
-        # # get device with the maxmium memory available
-        # max_memory_device = max(device_memory_status,
-        #                         key=lambda device: device_memory_status[device].free)
-        # # send a dummy job to gauge memory consumption
-        # dummy_job = self._create_job(device=max_memory_device,
-        #                              mode=random.choice(self.environment.config.modes),
-        #                              brain_id=-1)
-
-        # # send the job
-        # self.logger.info("Estimating memory by executing a single job")
-
-        # return a hurestic value for now (4GiB per job)
-        # multiply to return in bytes
-        memory_allocated = self.job_memory * (1024 * 1024 * 1024)
-        return memory_allocated
-
-    def _filter_job_sheet(self, job_sheet: dict[Future, dict[str,Any]], selected_columns: list[str]) -> list[dict[str,bool|str]]:
-        # TODO include waitlisted jobs
-        runStatus = lambda job_future: {'running': job_future.running()}
-        jobInfo = lambda job: {k: getattr(job, k) for k in selected_columns}
-
-        return [runStatus(job_future) | jobInfo(job) for job_future, job in job_sheet.items()]
-
-    def _get_memory_status(self) -> dict[int, dict[str, int]]:
-        unpack = lambda memory_status: {"free": memory_status.free, "used": memory_status.used, "total": memory_status.total}
-        memory_status = {
-            device_id : unpack(nvmlDeviceGetMemoryInfo(nvmlDeviceGetHandleByIndex(device_id))) 
-            for device_id in self.devices
-        }
-        return memory_status
-
-    def _validate_device_type(self, device_type: str) -> str:
-        # TODO (v0.5) add automatic type checking usimg pydantic or similar
-        if device_type not in ["cuda"]:
-            raise ValueError("Should be one of ['cuda']")
-
-        return device_type
-
-    def _validate_devices(self, devices: list[int] | int) -> list[int]:
-        # check if the devices are available and return the list of devices to be used
-        available_devices: list[int] = list(range(nvmlDeviceGetCount()))
-
-        if devices == -1:
-            devices = available_devices
-        elif isinstance(devices, list) and not set(devices).issubset(set(available_devices)):
-            raise ValueError("Custom device list lists unknown devices. Available devices are: {available_devices}")
-
-        self.logger.info(f"Devices that will be used: {devices}")
-
-        return devices
-
-    def summary(self) -> None: # TODO: only raises a NotImplementedError for now
-        '''Generate a toml file and save it to the run directory.'''
-        raise NotImplementedError
->>>>>>> 09c26055
+    