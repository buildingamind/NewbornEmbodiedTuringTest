--- conflicted
+++ resolved
@@ -1,4 +1,3 @@
-<<<<<<< HEAD
 [build-system]
 requires = ["setuptools<=65.5.0", "pip<=21"]
 build-backend = "setuptools.build_meta"
@@ -46,53 +45,3 @@
 
 [tool.setuptools.packages.find]
 where = ["src"]
-
-=======
-[build-system]
-requires = ["setuptools<=65.5.0", "pip<=21"]
-build-backend = "setuptools.build_meta"
-
-[project]
-name = "nett-benchmarks"
-dynamic = ["version"]
-authors = [
-  { name="Bhargav Desai", email="desabh@iu.edu" },
-  { name="Zachary Laborde", email="zlaborde@iu.edu" },
-  { name="Manju Garimella", email="mchivuku@iu.edu" },
-]
-description = "A testbed for comparing the learning abilities of newborn animals and autonomous artificial agents."
-readme = "README.md"
-license = {file = "LICENSE"}
-requires-python = "==3.10.12"
-dependencies = [
-    "mlagents==1.0.0",
-    "stable-baselines3[extra]==1.8.0",
-    "sb3-contrib==1.8.0",
-    "torchvision",
-    "timm",
-    "nvidia-ml-py",
-    "lightning==2.2.5",
-    "lightning-bolts==0.7.0",
-    "scikit-learn==1.5.0"
-]
-keywords = ["nett","netts","newborn","embodied","turing test","benchmark","benchmarking","learning","animals","autonomous","artificial","agents","reinforcement","neuroml","AI","ML","machine learning","artificial intelligence"]
-classifiers = [
-  "Programming Language :: Python :: 3.10",
-  "Programming Language :: R",
-  "Environment :: GPU :: NVIDIA CUDA"
-]
-
-[project.optional-dependencies]
-notebook = ["ipywidgets"]
-
-[project.urls]
-"Homepage" = "https://github.com/buildingamind/NewbornEmbodiedTuringTest"
-"Bug Tracker" = "https://github.com/buildingamind/NewbornEmbodiedTuringTest/issues"
-"Documentation" = "https://buildingamind.github.io/NewbornEmbodiedTuringTest/index.html"
-
-[tool.setuptools.dynamic]
-version = { attr = "nett.__version__" }
-
-[tool.setuptools.packages.find]
-where = ["src"]
->>>>>>> 09c26055
